--- conflicted
+++ resolved
@@ -8,103 +8,18 @@
 
 import matplotlib.pyplot as plt
 import matplotlib.ticker as ticker
-import matplotlib.colors as mcolors
+import re
+import os
+from scipy.signal import butter, filtfilt
+from sklearn.linear_model import LinearRegression
+from trial_class import *
+
+import matplotlib.pyplot as plt
+import re
+from scipy.stats import ttest_rel
+from scipy.stats import linregress
 import matplotlib.cm as cm
 
-from scipy.signal import butter, filtfilt
-from scipy.stats import ttest_rel, linregress
-from scipy.optimize import curve_fit
-
-from sklearn.linear_model import LinearRegression
-<<<<<<< HEAD
-from trial_class import *
-=======
-import seaborn as sns
-from itertools import combinations
->>>>>>> 42cc0af7
-
-# Behavior processing -----------------------------------------------
-def get_trial_dataframes(experiment):
-    """
-    Given an Experiment object, return a dictionary where:
-    - Keys are subject IDs (Trial.subject_name).
-    - Values are DataFrames corresponding to the behaviors of each trial.
-    """
-    trial_data = {}
-
-    for trial in experiment.trials.values():
-        subject_id = trial.subject_name  # Extract subject ID
-        trial_data[subject_id] = trial.behaviors  # Store behaviors DataFrame
-
-    return trial_data
-
-def create_metadata_dataframe(trial_data, behavior="Investigation", desired_bouts=None):
-    """
-    Parameters
-    ----------
-    trial_data : dict
-        Dictionary of { subject_id : DataFrame }, 
-        where each DataFrame has columns: 
-        [Bout, Behavior, Event_Start, Event_End, Duration (s)], etc.
-    
-    behavior : str, optional
-        The behavior type to filter for (default = "Investigation").
-
-    desired_bouts : list or None, optional
-        A list of bout labels to keep. If None, all bouts present in the subject's DataFrame are retained.
-
-    Returns
-    -------
-    pd.DataFrame
-        Metadata DataFrame with columns:
-        [Subject, Bout, Behavior, Total Investigation Time, Average Bout Duration]
-        For each subject and bout in the specified list (or all bouts if None),
-        if the subject never exhibits the specified behavior, a row is included with 
-        Total Investigation Time and Average Bout Duration set to 0.
-    """
-    
-    metadata_rows = []
-
-    # Loop through each subject and its corresponding DataFrame
-    for subject_id, df in trial_data.items():
-        # Determine which bouts to include: use the desired list if provided,
-        # otherwise use all unique bout labels from the DataFrame.
-        if desired_bouts is not None:
-            bouts = desired_bouts
-        else:
-            bouts = df["Bout"].unique()
-
-        # Process each bout for the current subject.
-        for bout in bouts:
-            # Filter the subject's DataFrame for the current bout.
-            df_bout = df[df["Bout"] == bout]
-            # Then, filter for the specified behavior.
-            df_behavior = df_bout[df_bout["Behavior"] == behavior]
-            
-            if df_behavior.empty:
-                # If no investigation events are present in this bout, set metrics to 0.
-                total_investigation_time = 0
-                average_bout_duration = 0
-            else:
-                # Compute total investigation time and average bout duration.
-                total_investigation_time = df_behavior["Duration (s)"].sum()
-                count = df_behavior["Duration (s)"].count()
-                average_bout_duration = total_investigation_time / count if count > 0 else 0
-            
-            metadata_rows.append({
-                "Subject": subject_id,
-                "Bout": bout,
-                "Behavior": behavior,
-                "Total Investigation Time": total_investigation_time,
-                "Average Bout Duration": average_bout_duration
-            })
-
-    # Concatenate all rows into a single DataFrame.
-    final_df = pd.DataFrame(metadata_rows)
-    
-    return final_df
-
-<<<<<<< HEAD
 # Behavior Processing
 # Grabs dataframes from the experiment object
 def create_metadata_dataframe(trial_data, behavior="Investigation", desired_bouts=None):
@@ -179,8 +94,6 @@
     return trial_data
 
 
-=======
->>>>>>> 42cc0af7
 def trim_short_term_to_5min(trial_data, short_term_bout='Short_Term-1', max_duration=300):
     """
     Trims the 'Short_Term-1' bout to only include behavior events within the first 5 minutes (300 seconds)
@@ -230,24 +143,6 @@
 
     return trimmed_data 
 
-<<<<<<< HEAD
-# Behavior Plotting
-def hc_plot_behavior_times_across_bouts_gray(metadata_df,
-                                          y_col="Total Investigation Time",
-                                          behavior=None,
-                                          title='Mean Across Bouts',
-                                          ylabel=None,
-                                          custom_xtick_labels=None,
-                                          custom_xtick_colors=None,
-                                          ylim=None,
-                                          bar_color='#00B7D7',
-                                          yticks_increment=None,
-                                          xlabel='Agent',
-                                          figsize=(12,7),
-                                          pad_inches=0.1,
-                                          save=False,
-                                          save_name=None):
-=======
 # DA processing -----------------------------------------------------
 def create_big_df_from_exp_da_dict(exp_da_dict):
     """
@@ -283,232 +178,8 @@
                                              save_name=None,
                                              bout_order=None):
     
->>>>>>> 42cc0af7
     """
     Plots a bar chart with error bars (SEM) and individual subject lines in grey,
-    based on a metadata DataFrame containing columns:
-      [Subject, Bout, Behavior, Total Investigation Time, Average Bout Duration].
-
-    Parameters:
-        - metadata_df (pd.DataFrame): DataFrame with columns:
-          [Subject, Bout, Behavior, Total Investigation Time, Average Bout Duration].
-        - y_col (str): Which column to plot on the y-axis.
-                       (e.g., "Total Investigation Time" or "Average Bout Duration")
-        - behavior (str or None): If provided, filters the DataFrame to only rows with that behavior.
-        - title (str): The title for the plot.
-        - ylabel (str or None): Label for the y-axis. If None, defaults to y_col.
-        - custom_xtick_labels (list or None): Custom x-tick labels; if not provided, uses the bout names.
-        - custom_xtick_colors (list or None): A list of colors for the x-tick labels.
-        - ylim (tuple or None): (min, max) for y-axis. If None, determined automatically.
-        - bar_color (str): Color for the bars.
-        - yticks_increment (float or None): Increment for y-axis ticks.
-        - xlabel (str): Label for the x-axis.
-        - figsize (tuple): Figure size.
-        - pad_inches (float): Padding around the figure when saving.
-        - save (bool): If True, saves the image to disk.
-        - save_name (str or None): Full file path (with filename and extension) where the image should be saved.
-                                   Required if save is True.
-<<<<<<< HEAD
-=======
-        - bout_order (list or None): A list specifying the exact order of the bouts (x-axis categories).
-                                     Example: ['Short_Term-1', 'Novel', 'Short_Term-2', 'Long_Term-1'].
->>>>>>> 42cc0af7
-    """
-
-    # --- Optional filtering ---
-    if behavior is not None:
-        metadata_df = metadata_df[metadata_df["Behavior"] == behavior].copy()
-        if metadata_df.empty:
-            raise ValueError(f"No data found for behavior='{behavior}'.")
-
-    if y_col not in metadata_df.columns:
-        raise ValueError(f"'{y_col}' not found in metadata_df columns.")
-
-    # --- Pivot Data ---
-    pivot_df = metadata_df.pivot(index="Subject", columns="Bout", values=y_col)
-
-<<<<<<< HEAD
-    # 4) Calculate mean and SEM across subjects for each bout
-    mean_values = pivot_df.mean()
-    sem_values = pivot_df.sem()
-
-    # 5) Create the plot
-    fig, ax = plt.subplots(figsize=figsize)
-
-    # 6) Bar plot with error bars (SEM)
-=======
-    if bout_order is not None:
-        pivot_df = pivot_df.reindex(columns=bout_order)
-
-    # --- Compute stats ---
-    mean_values = pivot_df.mean()
-    sem_values = pivot_df.sem()
-
-    # --- Perform all pairwise t-tests ---
-    def perform_t_tests(pivot_df):
-        results = {}
-        bout_names = pivot_df.columns.tolist()
-        for bout1, bout2 in combinations(bout_names, 2):
-            paired_df = pivot_df[[bout1, bout2]].dropna()
-            if len(paired_df) > 1:
-                t_stat, p_value = ttest_rel(paired_df[bout1], paired_df[bout2])
-                results[f"{bout1} vs {bout2}"] = {"t_stat": t_stat, "p_value": p_value}
-        return results
-
-    t_test_results = perform_t_tests(pivot_df)
-
-    # --- Plotting ---
-    fig, ax = plt.subplots(figsize=figsize)
-
->>>>>>> 42cc0af7
-    bars = ax.bar(
-        pivot_df.columns, 
-        mean_values, 
-        yerr=sem_values, 
-        capsize=6,
-        color=bar_color,
-        edgecolor='black', 
-        linewidth=5,
-        width=0.6,
-        error_kw=dict(elinewidth=3, capthick=3, zorder=5)
-    )
-
-<<<<<<< HEAD
-    # 7) Plot individual subject data in gray (lines and unfilled circles)
-=======
->>>>>>> 42cc0af7
-    for subject in pivot_df.index:
-        ax.plot(pivot_df.columns, pivot_df.loc[subject],
-                linestyle='-', color='gray', alpha=0.5,
-                linewidth=2.5, zorder=1)
-        ax.scatter(pivot_df.columns, pivot_df.loc[subject],
-                   facecolors='none', edgecolors='gray',
-                   s=120, alpha=0.6, linewidth=4, zorder=2)
-
-<<<<<<< HEAD
-    # 8) Set axis labels and title
-=======
->>>>>>> 42cc0af7
-    if ylabel is None:
-        ylabel = y_col
-    ax.set_ylabel(ylabel, fontsize=30, labelpad=12)
-    ax.set_xlabel(xlabel, fontsize=30, labelpad=12)
-    ax.set_title(title, fontsize=16)
-
-<<<<<<< HEAD
-    # 9) Set x-ticks and labels
-=======
->>>>>>> 42cc0af7
-    ax.set_xticks(np.arange(len(pivot_df.columns)))
-    if custom_xtick_labels is not None:
-        ax.set_xticklabels(custom_xtick_labels, fontsize=28)
-        if custom_xtick_colors is not None:
-            for tick, color in zip(ax.get_xticklabels(), custom_xtick_colors):
-                tick.set_color(color)
-    else:
-        ax.set_xticklabels(pivot_df.columns, fontsize=26)
-
-    ax.tick_params(axis='y', labelsize=30)
-    ax.tick_params(axis='x', labelsize=30)
-
-<<<<<<< HEAD
-    # 10) Set y-axis limits
-=======
->>>>>>> 42cc0af7
-    if ylim is None:
-        all_values = np.concatenate([pivot_df.values.flatten(), mean_values.values.flatten()])
-        min_val = np.nanmin(all_values)
-        max_val = np.nanmax(all_values)
-        lower_ylim = 0 if min_val > 0 else min_val * 1.1
-        upper_ylim = max_val * 1.1
-        ax.set_ylim(lower_ylim, upper_ylim)
-        if lower_ylim < 0:
-            ax.axhline(0, color='black', linestyle='--', linewidth=2, zorder=1)
-    else:
-        ax.set_ylim(ylim)
-        if ylim[0] < 0:
-            ax.axhline(0, color='black', linestyle='--', linewidth=2, zorder=1)
-
-<<<<<<< HEAD
-    # 11) Set y-ticks if an increment is provided
-=======
->>>>>>> 42cc0af7
-    if yticks_increment is not None:
-        y_min, y_max = ax.get_ylim()
-        y_ticks = np.arange(np.floor(y_min), np.ceil(y_max) + yticks_increment, yticks_increment)
-        ax.set_yticks(y_ticks)
-
-<<<<<<< HEAD
-    # 12) Remove right & top spines; thicken left & bottom spines
-=======
->>>>>>> 42cc0af7
-    ax.spines['right'].set_visible(False)
-    ax.spines['top'].set_visible(False)
-    ax.spines['left'].set_linewidth(5)
-    ax.spines['bottom'].set_linewidth(5)
-
-<<<<<<< HEAD
-    # 13) Adjust layout, and save the figure if requested
-=======
->>>>>>> 42cc0af7
-    plt.tight_layout()
-    if save:
-        if save_name is None:
-            raise ValueError("save_name must be provided if save is True.")
-        plt.savefig(save_name, transparent=True, bbox_inches='tight', pad_inches=pad_inches)
-
-    plt.show()
-
-<<<<<<< HEAD
-# DA Plotting
-# Plots DA bar graphs
-def plot_da_metrics_combined_oneplot_integrated(experiment, 
-                                                metric_name="Mean Z-score", 
-                                                title="Combined DA Metrics", 
-                                                ylabel="DA Metric", 
-                                                xlabel="Bout", 
-                                                custom_xtick_labels=None, 
-                                                custom_xtick_colors=None, 
-                                                ylim=None, 
-                                                bar_color="#00B7D7", 
-                                                yticks_increment=None, 
-                                                figsize=(14,8), 
-                                                pad_inches=0.1,
-                                                save=False,
-                                                save_name=None):
-=======
-    # --- Print T-test Results ---
-    if t_test_results:
-        print("\nPaired t-test results (all pairwise comparisons):")
-        for comp, stats in t_test_results.items():
-            p = stats["p_value"]
-            stars = "ns"
-            if p < 0.001:
-                stars = "***"
-            elif p < 0.01:
-                stars = "**"
-            elif p < 0.05:
-                stars = "*"
-            print(f"{comp}: p = {p:.4f} ({stars})")
-
-def hc_plot_behavior_times_across_agents_colored(metadata_df,
-                                             y_col="Total Investigation Time",
-                                             behavior=None,
-                                             title='Mean Across Bouts',
-                                             ylabel=None,
-                                             custom_xtick_labels=None,
-                                             custom_xtick_colors=None,
-                                             ylim=None,
-                                             bar_color='#00B7D7',
-                                             yticks_increment=None,
-                                             xlabel='Agent',
-                                             figsize=(12,7),
-                                             pad_inches=0.1,
-                                             save=False,
-                                             save_name=None,
-                                             bout_order=None):
-    """
-    Plots a bar chart with error bars (SEM) and individual subject lines in color,
     based on a metadata DataFrame containing columns:
       [Subject, Bout, Behavior, Total Investigation Time, Average Bout Duration].
 
@@ -535,6 +206,169 @@
                                      Example: ['Short_Term-1', 'Novel', 'Short_Term-2', 'Long_Term-1'].
     """
 
+    # --- Optional filtering ---
+    if behavior is not None:
+        metadata_df = metadata_df[metadata_df["Behavior"] == behavior].copy()
+        if metadata_df.empty:
+            raise ValueError(f"No data found for behavior='{behavior}'.")
+
+    if y_col not in metadata_df.columns:
+        raise ValueError(f"'{y_col}' not found in metadata_df columns.")
+
+    # --- Pivot Data ---
+    pivot_df = metadata_df.pivot(index="Subject", columns="Bout", values=y_col)
+
+    if bout_order is not None:
+        pivot_df = pivot_df.reindex(columns=bout_order)
+
+    # --- Compute stats ---
+    mean_values = pivot_df.mean()
+    sem_values = pivot_df.sem()
+
+    # --- Perform all pairwise t-tests ---
+    def perform_t_tests(pivot_df):
+        results = {}
+        bout_names = pivot_df.columns.tolist()
+        for bout1, bout2 in combinations(bout_names, 2):
+            paired_df = pivot_df[[bout1, bout2]].dropna()
+            if len(paired_df) > 1:
+                t_stat, p_value = ttest_rel(paired_df[bout1], paired_df[bout2])
+                results[f"{bout1} vs {bout2}"] = {"t_stat": t_stat, "p_value": p_value}
+        return results
+
+    t_test_results = perform_t_tests(pivot_df)
+
+    # --- Plotting ---
+    fig, ax = plt.subplots(figsize=figsize)
+
+    bars = ax.bar(
+        pivot_df.columns, 
+        mean_values, 
+        yerr=sem_values, 
+        capsize=6,
+        color=bar_color,
+        edgecolor='black', 
+        linewidth=5,
+        width=0.6,
+        error_kw=dict(elinewidth=3, capthick=3, zorder=5)
+    )
+
+    for subject in pivot_df.index:
+        ax.plot(pivot_df.columns, pivot_df.loc[subject],
+                linestyle='-', color='gray', alpha=0.5,
+                linewidth=2.5, zorder=1)
+        ax.scatter(pivot_df.columns, pivot_df.loc[subject],
+                   facecolors='none', edgecolors='gray',
+                   s=120, alpha=0.6, linewidth=4, zorder=2)
+
+    if ylabel is None:
+        ylabel = y_col
+    ax.set_ylabel(ylabel, fontsize=30, labelpad=12)
+    ax.set_xlabel(xlabel, fontsize=30, labelpad=12)
+    ax.set_title(title, fontsize=16)
+
+    ax.set_xticks(np.arange(len(pivot_df.columns)))
+    if custom_xtick_labels is not None:
+        ax.set_xticklabels(custom_xtick_labels, fontsize=28)
+        if custom_xtick_colors is not None:
+            for tick, color in zip(ax.get_xticklabels(), custom_xtick_colors):
+                tick.set_color(color)
+    else:
+        ax.set_xticklabels(pivot_df.columns, fontsize=26)
+
+    ax.tick_params(axis='y', labelsize=30)
+    ax.tick_params(axis='x', labelsize=30)
+
+    if ylim is None:
+        all_values = np.concatenate([pivot_df.values.flatten(), mean_values.values.flatten()])
+        min_val = np.nanmin(all_values)
+        max_val = np.nanmax(all_values)
+        lower_ylim = 0 if min_val > 0 else min_val * 1.1
+        upper_ylim = max_val * 1.1
+        ax.set_ylim(lower_ylim, upper_ylim)
+        if lower_ylim < 0:
+            ax.axhline(0, color='black', linestyle='--', linewidth=2, zorder=1)
+    else:
+        ax.set_ylim(ylim)
+        if ylim[0] < 0:
+            ax.axhline(0, color='black', linestyle='--', linewidth=2, zorder=1)
+
+    if yticks_increment is not None:
+        y_min, y_max = ax.get_ylim()
+        y_ticks = np.arange(np.floor(y_min), np.ceil(y_max) + yticks_increment, yticks_increment)
+        ax.set_yticks(y_ticks)
+
+    ax.spines['right'].set_visible(False)
+    ax.spines['top'].set_visible(False)
+    ax.spines['left'].set_linewidth(5)
+    ax.spines['bottom'].set_linewidth(5)
+
+    plt.tight_layout()
+    if save:
+        if save_name is None:
+            raise ValueError("save_name must be provided if save is True.")
+        plt.savefig(save_name, transparent=True, bbox_inches='tight', pad_inches=pad_inches)
+
+    plt.show()
+
+    # --- Print T-test Results ---
+    if t_test_results:
+        print("\nPaired t-test results (all pairwise comparisons):")
+        for comp, stats in t_test_results.items():
+            p = stats["p_value"]
+            stars = "ns"
+            if p < 0.001:
+                stars = "***"
+            elif p < 0.01:
+                stars = "**"
+            elif p < 0.05:
+                stars = "*"
+            print(f"{comp}: p = {p:.4f} ({stars})")
+
+def hc_plot_behavior_times_across_agents_colored(metadata_df,
+                                             y_col="Total Investigation Time",
+                                             behavior=None,
+                                             title='Mean Across Bouts',
+                                             ylabel=None,
+                                             custom_xtick_labels=None,
+                                             custom_xtick_colors=None,
+                                             ylim=None,
+                                             bar_color='#00B7D7',
+                                             yticks_increment=None,
+                                             xlabel='Agent',
+                                             figsize=(12,7),
+                                             pad_inches=0.1,
+                                             save=False,
+                                             save_name=None,
+                                             bout_order=None):
+    """
+    Plots a bar chart with error bars (SEM) and individual subject lines in color,
+    based on a metadata DataFrame containing columns:
+      [Subject, Bout, Behavior, Total Investigation Time, Average Bout Duration].
+
+    Parameters:
+        - metadata_df (pd.DataFrame): DataFrame with columns:
+          [Subject, Bout, Behavior, Total Investigation Time, Average Bout Duration].
+        - y_col (str): Which column to plot on the y-axis.
+                       (e.g., "Total Investigation Time" or "Average Bout Duration")
+        - behavior (str or None): If provided, filters the DataFrame to only rows with that behavior.
+        - title (str): The title for the plot.
+        - ylabel (str or None): Label for the y-axis. If None, defaults to y_col.
+        - custom_xtick_labels (list or None): Custom x-tick labels; if not provided, uses the bout names.
+        - custom_xtick_colors (list or None): A list of colors for the x-tick labels.
+        - ylim (tuple or None): (min, max) for y-axis. If None, determined automatically.
+        - bar_color (str): Color for the bars.
+        - yticks_increment (float or None): Increment for y-axis ticks.
+        - xlabel (str): Label for the x-axis.
+        - figsize (tuple): Figure size.
+        - pad_inches (float): Padding around the figure when saving.
+        - save (bool): If True, saves the image to disk.
+        - save_name (str or None): Full file path (with filename and extension) where the image should be saved.
+                                   Required if save is True.
+        - bout_order (list or None): A list specifying the exact order of the bouts (x-axis categories).
+                                     Example: ['Short_Term-1', 'Novel', 'Short_Term-2', 'Long_Term-1'].
+    """
+
     # 1) Optionally filter by behavior
     if behavior is not None:
         metadata_df = metadata_df[metadata_df["Behavior"] == behavior].copy()
@@ -665,7 +499,6 @@
              pad_inches=0.1,
              save=False,
              save_name=None):
->>>>>>> 42cc0af7
     """
     Plots DA metrics across specific bouts using a provided DataFrame.
     Prints paired t-test results comparing all pairwise combinations of bouts.
@@ -745,11 +578,6 @@
         plt.savefig(save_name, transparent=True, bbox_inches='tight', pad_inches=pad_inches)
     plt.show()
 
-<<<<<<< HEAD
-# Bar graphs with colored identities
-# FIND THIS FUNCTION
-
-=======
     # --- Print T-test Results ---
     if t_test_results:
         print("\nPaired t-test results (all pairwise comparisons):")
@@ -1041,7 +869,6 @@
 
 # -------------------------------------------------------------------
 # Rank stuff. We'll be working on this more: not in documentation yet.
->>>>>>> 42cc0af7
 # Plots DA vs. bout duration plots
 def plot_da_vs_duration_by_agent(experiment, 
                                  agents_of_interest, 

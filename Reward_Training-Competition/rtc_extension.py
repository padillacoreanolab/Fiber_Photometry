--- conflicted
+++ resolved
@@ -142,19 +142,10 @@
             valid_sound_cues = [t for t in trial.rtc_events['sound cues'].onset_times if t >= 200]
             trial.rtc_events['sound cues'].onset_times = valid_sound_cues
             # Keep only port entries that occur after the first sound cue.
-<<<<<<< HEAD
             """port_onset = np.array(trial.rtc_events['port entries'].onset_times)
             port_offset = np.array(trial.rtc_events['port entries'].offset_times)
             first_tone = trial.rtc_events['sound cues'].onset_times[0]
             indices = np.where(port_onset >= first_tone)[0]
             trial.rtc_events['port entries'].onset_times = port_onset[indices].tolist()
             trial.rtc_events['port entries'].offset_times = port_offset[indices].tolist()"""
-=======
-            # port_onset = np.array(trial.rtc_events['port entries'].onset_times)
-            # port_offset = np.array(trial.rtc_events['port entries'].offset_times)
-            # first_tone = trial.rtc_events['sound cues'].onset_times[0]
-            # indices = np.where(port_onset >= first_tone)[0]
-            # trial.rtc_events['port entries'].onset_times = port_onset[indices].tolist()
-            # trial.rtc_events['port entries'].offset_times = port_offset[indices].tolist()
->>>>>>> ea6ee0dd
 

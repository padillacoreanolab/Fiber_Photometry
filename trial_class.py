import numpy as np
import pandas as pd
import tdt
import matplotlib.pyplot as plt
import os
from scipy.signal import butter, filtfilt, find_peaks


from sklearn.linear_model import LinearRegression

class Trial:
    def __init__(self, trial_path, stream_DA, stream_ISOS):
        """tdtdata = tdt.read_block(trial_path)
        
        # Extract the subject name from the folder or file name
        self.subject_name = os.path.basename(trial_path).split('-')[0]
        
        # Assume all streams have the same sampling frequency and length
        self.fs = tdtdata.streams["_465A"].fs
        self.timestamps = np.arange(len(tdtdata.streams['_465A'].data)) / self.fs

        self.streams = {}
        self.streams['DA'] = tdtdata.streams['_465A'].data
        self.streams['ISOS'] = tdtdata.streams['_405A'].data

        self.behaviors = None
        
        # To ensure that the most updated DA does not require specific preprocessing steps, each of the preprocessing functions will update these. Make sure your ordering is correct
        self.updated_DA = self.streams['DA']
        self.updated_ISOS = self.streams['ISOS']

        self.isosbestic_fitted = np.empty(1)

        self.dFF = np.empty(1)
        self.zscore = np.empty(1)
        """
        tdtdata = tdt.read_block(trial_path)

        self.subject_name = os.path.basename(trial_path).split('-')[0]
        self.fs = tdtdata.streams[stream_DA].fs
        self.timestamps = np.arange(len(tdtdata.streams[stream_DA].data)) / self.fs

        self.streams = {}
        self.streams['DA'] = tdtdata.streams[stream_DA].data
        self.streams['ISOS'] = tdtdata.streams[stream_ISOS].data

        self.behaviors = None
        self.behaviors1 = {key: value for key, value in tdtdata.epocs.items() if key not in ['Cam1', 'Cam2', 'Tick']}

        self.updated_DA = self.streams['DA']
        self.updated_ISOS = self.streams['ISOS']

        self.isosbestic_fitted = np.empty(1)
        self.dFF = np.empty(1)
        self.zscore = np.empty(1)


    '''********************************** PREPROCESSING **********************************'''
    def remove_initial_LED_artifact(self, t=30):
        '''
        This function removes intial LED artifact when starting a recording, assumed to be the first 't' seconds.
        It truncates the streams and timestamps accordingly.
        '''
        ind = np.where(self.timestamps > t)[0][0]
        
        for stream_name in ['DA', 'ISOS']:
            self.streams[stream_name] = self.streams[stream_name][ind:]
        
        self.updated_DA = self.streams['DA']
        self.updated_ISOS = self.streams['ISOS']
        self.timestamps = self.timestamps[ind:]

        # Clear dFF and zscore since the raw data has changed
        self.dFF = None
        self.zscore = None


    def remove_final_data_segment(self, t=30):
        '''
        This function removes the final segment of the data, assumed to be the last 't' seconds.
        It truncates the streams and timestamps accordingly.
        '''
        end_time = self.timestamps[-1] - t
        ind = np.where(self.timestamps <= end_time)[0][-1]
        
        for stream_name in ['DA', 'ISOS']:
            self.streams[stream_name] = self.streams[stream_name][:ind+1]
        
        self.timestamps = self.timestamps[:ind+1]
        self.updated_DA = self.streams['DA']
        self.updated_ISOS = self.streams['ISOS']

        # Clear dFF and zscore since the raw data has changed
        self.dFF = None
        self.zscore = None


    def remove_time_segment(self, start_time, end_time):
        """
        Remove the specified time segment between start_time and end_time
        from the timestamps and associated signal streams.
        """

        start_idx = np.searchsorted(self.timestamps, start_time)
        end_idx = np.searchsorted(self.timestamps, end_time)

        if start_idx >= end_idx:
            raise ValueError("Invalid time segment. start_time must be less than end_time.")

        self.timestamps = np.concatenate([self.timestamps[:start_idx], self.timestamps[end_idx:]])
        self.streams['DA'] = np.concatenate([self.streams['DA'][:start_idx], self.streams['DA'][end_idx:]])
        self.streams['ISOS'] = np.concatenate([self.streams['ISOS'][:start_idx], self.streams['ISOS'][end_idx:]])

        if hasattr(self, 'updated_DA'):
            self.updated_DA = np.concatenate([self.updated_DA[:start_idx], self.updated_DA[end_idx:]])
        if hasattr(self, 'updated_ISOS'):
            self.updated_ISOS = np.concatenate([self.updated_ISOS[:start_idx], self.updated_ISOS[end_idx:]])

        print(f"Removed time segment from {start_time}s to {end_time}s.")


    def smooth_and_apply(self, window_len=1):
        """Smooth both DA and ISOS signals using a window with requested size, and store them.
        """

        def smooth_signal(source, window_len):
            """Helper function to smooth a signal."""
            if source.ndim != 1:
                raise ValueError("smooth only accepts 1 dimension arrays.")
            if source.size < window_len:
                raise ValueError("Input vector needs to be bigger than window size.")
            if window_len < 3:
                return source

            # Extend the signal by reflecting at the edges
            s = np.r_[source[window_len-1:0:-1], source, source[-2:-window_len-1:-1]]
            # Create a window for smoothing (using a flat window here)
            w = np.ones(window_len, 'd')
            # Convolve and return the smoothed signal
            return np.convolve(w / w.sum(), s, mode='valid')


        # Apply smoothing to DA and ISOS streams, then trim the excess padding
        if 'DA' in self.streams:
            smoothed_DA = smooth_signal(self.streams['DA'], window_len)
            # Trim the excess by slicing the array to match the original length
            self.updated_DA = smoothed_DA[window_len//2:-window_len//2+1]

        if 'ISOS' in self.streams:
            smoothed_ISOS = smooth_signal(self.streams['ISOS'], window_len)
            self.updated_ISOS = smoothed_ISOS[window_len//2:-window_len//2+1]


    def centered_moving_average_with_padding(self, source, window=1):
        """
        Applies a centered moving average to the input signal with edge padding to preserve the signal length.
        Used in apply_ma_baseline_correction
        
        Args:
            source (np.array): The signal for which the moving average is computed.
            window (int): The window size used to compute the moving average.

        Returns:
            np.array: The centered moving average of the input signal with the original length preserved.
        """
        source = np.array(source)

        if len(source.shape) == 1:
            # Pad the signal by reflecting the edges to avoid cutting
            padded_source = np.pad(source, (window // 2, window // 2), mode='reflect')

            # Calculate the cumulative sum and moving average
            cumsum = np.cumsum(padded_source)
            moving_avg = (cumsum[window:] - cumsum[:-window]) / float(window)
            
            return moving_avg[:len(source)]
        else:
            raise RuntimeError(f"Input array has too many dimensions. Input: {len(source.shape)}D, Required: 1D")
    

    def apply_ma_baseline_drift(self, window_len_seconds=30):
        """
        Applies centered moving average (MA) to both DA and ISOS signals and performs baseline correction,
        with padding to avoid shortening the signals. 

        Args:
            window_len_seconds (int): The window size in seconds for the moving average filter (default: 30 seconds).
        """
        # Adjust the window length in data points
        window_len = int(self.fs) * window_len_seconds

        # Apply centered moving average with padding to both DA and ISOS streams
        isosbestic_fc = self.centered_moving_average_with_padding(self.updated_ISOS, window_len)
        DA_fc = self.centered_moving_average_with_padding(self.updated_DA, window_len)

        self.updated_ISOS = (self.updated_ISOS - isosbestic_fc) / isosbestic_fc
        self.updated_DA = (self.updated_DA - DA_fc) / DA_fc


    def highpass_baseline_drift(self, cutoff=0.001):
        """
        Applies a high-pass Butterworth filter to remove slow drift from the DA and ISOS signals.
        https://github.com/ThomasAkam/photometry_preprocessing/blob/master/Photometry%20data%20preprocessing.ipynb
        """
        # Design a second-order Butterworth high-pass filter
        b, a = butter(N=2, Wn=cutoff, btype='high', fs=self.fs)

        # Apply zero-phase filtering to avoid phase distortion
        self.updated_DA = filtfilt(b, a, self.streams['DA'], padtype='even')
        self.updated_ISOS = filtfilt(b, a, self.streams['ISOS'], padtype='even')


    def align_channels(self):
        """
        Function that performs linear regression between isosbestic_corrected and DA_corrected signals, and aligns
        the fitted isosbestic with the DA signal. 

        Baseline correction must have occurred
        """
        reg = LinearRegression()
        
        n = len(self.updated_DA)
        reg.fit(self.updated_ISOS.reshape(n, 1), self.updated_DA.reshape(n, 1))
        self.isosbestic_fitted = reg.predict(self.updated_ISOS.reshape(n, 1)).reshape(n,)


    def compute_dFF(self):
        """
        Function that computes the dF/F of the fitted isosbestic and DA signals and saves it in self.dFF.
        """
        isosbestic = self.isosbestic_fitted
        da = self.updated_DA
        
        # Compute dF/F by subtracting the fitted isosbestic from the DA signal
        df_f = da - isosbestic
        
        # Save the computed dF/F into the class attribute
        self.dFF = df_f
        

    def compute_zscore(self, method='standard', baseline_start=None, baseline_end=None):
        """
        Computes the z-score of the delta F/F (dFF) signal and saves it as a class variable.
        The baseline period is used as a reference point, making the entire signal relative to it.

        Options are:
            'standard' - Computes the z-score using the standard method (z = (x - mean) / std).
            'baseline' - Computes the z-score using a baseline period, with the entire signal relative to this baseline.
            'modified' - Computes the z-score using a modified z-score method (z = 0.6745 * (x - median) / MAD).
    
        """
        dff = np.array(self.dFF)
        
        if method == 'standard':
            self.zscore = (dff - np.nanmean(dff)) / np.nanstd(dff)
        
        elif method == 'baseline':
            if baseline_start is None or baseline_end is None:
                raise ValueError("Baseline start and end times must be provided for baseline z-score computation.")
            
            baseline_indices = np.where((self.timestamps >= baseline_start) & (self.timestamps <= baseline_end))[0]
            if len(baseline_indices) == 0:
                raise ValueError("No baseline data found within the specified baseline period.")
            
            baseline_mean = np.nanmean(dff[baseline_indices])
            baseline_std = np.nanstd(dff[baseline_indices])

            self.zscore = (dff - baseline_mean) / baseline_std

        elif method == 'modified':
            median = np.nanmedian(dff)
            mad = np.nanmedian(np.abs(dff - median))
            self.zscore = 0.6745 * (dff - median) / mad
        
        else:
            raise ValueError("Invalid zscore_method. Choose from 'standard', 'baseline', or 'modified'.")


    def verify_signal(self):
        '''
        This function verifies that DA and ISOS are the same length. If not, it shortens it to
        whatever is the smallest
        '''
        da_length = len(self.streams['DA'])
        isos_length = len(self.streams['ISOS'])
        min_length = min(da_length, isos_length)

        if da_length != min_length or isos_length != min_length:
            print("Trimming")
            # Trim the streams to the shortest length
            self.streams[self.DA] = self.streams[self.DA][:min_length]
            self.streams[self.ISOS] = self.streams[self.ISOS][:min_length]
            self.timestamps = self.timestamps[:min_length]



    '''********************************** BEHAVIORS **********************************'''
    def extract_bouts_and_behaviors(self, csv_path, bout_definitions, first_only=False):
        """
        Reads an aggregated behavior CSV from csv_path, extracts behavior events occurring within bouts,
        and stores the result as a DataFrame in self.behaviors.

        Each bout is defined by an "introduced" event and a "removed" event. Multiple bout definitions
        can be provided to handle different naming conventions.

        Parameters:
            csv_path (str): File path to the CSV containing the behavior data.
            bout_definitions (list of dict): A list where each dict defines a bout type with keys:
                - 'prefix': A string used to label bouts (e.g., "s1", "s2", "x").
                - 'introduced': The name of the introduced event (e.g., "s1_Introduced", "X_Introduced", etc.).
                - 'removed': The name of the removed event (e.g., "s1_Removed", "X_Removed", etc.).
            first_only (bool): If True, only the first event (by event start) in each bout is kept.
                            If False (default), all events within each bout are retained.

        The resulting DataFrame will have one row per behavior event (that is not a boundary event)
        unless first_only is True, in which case there will be one row per bout.
        """
        # 1. Read CSV and ensure numeric columns
        data = pd.read_csv(csv_path)
        data['Start (s)'] = pd.to_numeric(data['Start (s)'], errors='coerce')
        data['Stop (s)'] = pd.to_numeric(data['Stop (s)'], errors='coerce')

        # 2. Filter for the subject's data only
        data = data[data['Subject'] == 'Subject']

        # 3. Build a unique set of boundary behaviors from bout definitions
        boundary_behaviors = {bout_def['introduced'] for bout_def in bout_definitions} | {
            bout_def['removed'] for bout_def in bout_definitions
        }

        # 4. Helper function to extract events within each bout
        def extract_bout_events(df, introduced_behavior, removed_behavior, bout_prefix, first_only):
            introduced_df = df[df['Behavior'] == introduced_behavior].sort_values('Start (s)').reset_index(drop=True)
            removed_df = df[df['Behavior'] == removed_behavior].sort_values('Start (s)').reset_index(drop=True)
            num_bouts = min(len(introduced_df), len(removed_df))
            rows = []

            for i in range(num_bouts):
                bout_label = f"{bout_prefix}-{i+1}"
                bout_start = introduced_df.loc[i, 'Start (s)']
                bout_end = removed_df.loc[i, 'Start (s)']

                # Select only behaviors within this bout, excluding boundary behaviors.
                subset = df[
                    (~df['Behavior'].isin(boundary_behaviors)) &
                    (df['Start (s)'] >= bout_start) & 
                    (df['Stop (s)'] <= bout_end)
                ].sort_values('Start (s)')

                if first_only:
                    if not subset.empty:
                        first_row = subset.iloc[0]
                        rows.append({
                            'Bout': bout_label,
                            'Behavior': first_row['Behavior'],
                            'Event_Start': first_row['Start (s)'],
                            'Event_End': first_row['Stop (s)'],
                            'Duration (s)': first_row['Stop (s)'] - first_row['Start (s)']
                        })
                else:
                    for _, row in subset.iterrows():
                        rows.append({
                            'Bout': bout_label,
                            'Behavior': row['Behavior'],
                            'Event_Start': row['Start (s)'],
                            'Event_End': row['Stop (s)'],
                            'Duration (s)': row['Stop (s)'] - row['Start (s)']
                        })
            return rows

        # 5. Extract behavior events for all bout definitions.
        bout_rows = []
        for bout_def in bout_definitions:
            prefix = bout_def['prefix']
            introduced_behavior = bout_def['introduced']
            removed_behavior = bout_def['removed']
            bout_rows.extend(extract_bout_events(data, introduced_behavior, removed_behavior, prefix, first_only))

        # 6. Store the resulting DataFrame in the instance.
        self.behaviors = pd.DataFrame(bout_rows)

<<<<<<< HEAD
=======


>>>>>>> 332cc89a
    def combine_consecutive_behaviors(self, behavior_name='all', bout_time_threshold=1):
        """
        Combines consecutive behavior events if they occur within a specified time threshold
        and updates the self.behaviors DataFrame.

        Parameters:
        - behavior_name (str): The behavior type to process. If 'all', process all behaviors.
        - bout_time_threshold (float): Maximum time (in seconds) between consecutive events to merge them.
        """
        if self.behaviors.empty:
            return  # No behaviors to process

        df = self.behaviors.copy()  # Work on a copy to avoid modifying during iteration

        # Select behaviors to process
        if behavior_name != 'all':
            df = df[df['Behavior'] == behavior_name]

        # Sort by Bout and Event_Start to ensure proper merging
        df = df.sort_values(by=['Bout', 'Behavior', 'Event_Start']).reset_index(drop=True)

        # Storage for combined rows
        combined_rows = []
        
        # Iterate through groups of behaviors
        for (bout, behavior), group in df.groupby(['Bout', 'Behavior']):
            group = group.sort_values('Event_Start').reset_index(drop=True)
            
            # Initialize first behavior
            current_start = group.loc[0, 'Event_Start']
            current_end = group.loc[0, 'Event_End']

            for i in range(1, len(group)):
                next_start = group.loc[i, 'Event_Start']
                next_end = group.loc[i, 'Event_End']

                # If the next behavior starts within the threshold, merge it
                if next_start - current_end <= bout_time_threshold:
                    current_end = next_end  # Extend the current behavior
                else:
                    # Store merged event
                    combined_rows.append({
                        'Bout': bout,
                        'Behavior': behavior,
                        'Event_Start': current_start,
                        'Event_End': current_end,
                        'Duration (s)': current_end - current_start
                    })
                    # Reset to next behavior
                    current_start = next_start
                    current_end = next_end

            # Store the last behavior
            combined_rows.append({
                'Bout': bout,
                'Behavior': behavior,
                'Event_Start': current_start,
                'Event_End': current_end,
                'Duration (s)': current_end - current_start
            })

        # Convert back to DataFrame and update
        self.behaviors = pd.DataFrame(combined_rows)

    def remove_short_behaviors(self, behavior_name='all', min_duration=0):
        """
        Removes behaviors with a duration less than the specified minimum duration.

        Parameters:
        - behavior_name (str): The behavior type to filter. If 'all', process all behaviors.
        - min_duration (float): Minimum duration (in seconds) required to keep a behavior.
        """
        if self.behaviors.empty:
            return  # No behaviors to process

        df = self.behaviors.copy()

        # Filter by behavior if specified
        if behavior_name != 'all':
            df = df[df['Behavior'] == behavior_name]

        # Apply duration filter
        df = df[df['Duration (s)'] >= min_duration]

        # Update self.behaviors
        self.behaviors = df.reset_index(drop=True)




    '''********************************** PLOTTING **********************************'''
    def plot_behavior_event(self, behavior_name='all', ax=None):
        """
        Plot z-score signal with behavior event spans using the updated behaviors DataFrame.
        Adjusts x-limits to remove unnecessary blank space at the beginning and end.
        """
        y_data = self.zscore
        y_label = 'z-score'
        y_title = 'z-score Signal'

        # Create a new figure if no axis is provided
        if ax is None:
            fig, ax = plt.subplots(figsize=(18, 6))

        ax.plot(self.timestamps, np.array(y_data), linewidth=2, color='black')

        # Define colors for behaviors
        behavior_colors = {
            'Investigation': 'dodgerblue', 
            'Approach': 'green', 
            'Defeat': 'red', 
            'Pinch': 'dodgerblue'
        }

        behavior_labels_plotted = set()

        # Determine x-axis limits based on behavior events
        if behavior_name == 'all':
            min_time = self.behaviors['Event_Start'].min() - 30
            max_time = self.behaviors['Event_End'].max() + 30
        else:
            behavior_df = self.behaviors[self.behaviors['Behavior'] == behavior_name]
            if behavior_df.empty:
                raise ValueError(f"Behavior event '{behavior_name}' not found in behaviors.")
            min_time = behavior_df['Event_Start'].min() - 30
            max_time = behavior_df['Event_End'].max() + 30

        # Iterate through the behaviors DataFrame
        if behavior_name == 'all':
            for _, row in self.behaviors.iterrows():
                event_name = row['Behavior']
                if event_name in behavior_colors:
                    color = behavior_colors[event_name]
                    on, off = row['Event_Start'], row['Event_End']
                    if event_name not in behavior_labels_plotted:
                        ax.axvspan(on, off, alpha=0.25, label=event_name, color=color)
                        behavior_labels_plotted.add(event_name)
                    else:
                        ax.axvspan(on, off, alpha=0.25, color=color)
        else:
            color = behavior_colors.get(behavior_name, 'dodgerblue')
            for _, row in behavior_df.iterrows():
                ax.axvspan(row['Event_Start'], row['Event_End'], alpha=0.25, color=color)

        ax.set_xlim(min_time, max_time)  # Adjust x-axis limits to remove blank space
        ax.set_ylabel(y_label)
        ax.set_xlabel('Seconds')
        ax.set_title(f'{self.subject_name}: {y_title} with {behavior_name.capitalize()} Bouts' if behavior_name != 'all' else f'{self.subject_name}: {y_title} with All Behavior Events')

        if behavior_labels_plotted:
            ax.legend()

        if ax is None:
            plt.tight_layout()
            plt.show()



    '''********************************** MISC **********************************'''
    def find_baseline_period(self):
            """
            Finds the baseline period from the beginning of the timestamps array to 2 minutes after.

            Returns:
            baseline_start (float): The start time of the baseline period (always 0).
            baseline_end (float): The end time of the baseline period (2 minutes after the start).
            """
            if self.timestamps is None or len(self.timestamps) == 0:
                raise ValueError("Timestamps data is missing or empty.")
            
            # Duration of the baseline period in seconds
            baseline_duration_in_seconds = 2 * 60  + 20 # 2 minutes 20 seconds

            # Calculate the end time for the baseline period
            baseline_end_time = self.timestamps[0] + baseline_duration_in_seconds

            # Ensure the baseline period does not exceed the data length
            if baseline_end_time > self.timestamps[-1]:
                baseline_end_time = self.timestamps[-1]

            baseline_start = self.timestamps[0]
            baseline_end = baseline_end_time

            return baseline_start, baseline_end
        


    def compute_event_induced_DA(self, pre_time=4, post_time=15):
        """
        Computes the peri-event z-scored DA signal for each event in self.behaviors.
        Each event's DA signal is baseline-corrected by subtracting the mean z-score
        from the pre-event period. Two new columns are added to self.behaviors:
        - 'Event_Time_Axis': A common time axis (relative to event onset).
        - 'Event_Zscore': The baseline-corrected z-score signal, interpolated onto the common time axis.
        
        This version uses np.interp without left/right arguments, so any time points outside the 
        real data range are clamped to the first/last available value.
        
        Parameters:
        - pre_time (float): Seconds to include before event onset.
        - post_time (float): Seconds to include after event onset.
        """
        if self.behaviors is None or self.behaviors.empty:
            print(f"Trial {self.subject_name}: No behavior events available to compute event-induced DA.")
            return

        # Calculate a common time axis based on the average sampling interval.
        dt = np.mean(np.diff(self.timestamps))
        common_time_axis = np.arange(-pre_time, post_time, dt)

        # Lists to store the common time axis and the interpolated z-score signal for each event.
        event_time_list = []
        event_zscore_list = []

        # Process each event in the behaviors DataFrame.
        for idx, row in self.behaviors.iterrows():
            event_start = row['Event_Start']
            window_start = event_start - pre_time
            window_end = event_start + post_time

            # Identify indices within the peri-event window.
            mask = (self.timestamps >= window_start) & (self.timestamps <= window_end)
            if not np.any(mask):
                # If no data is available, fill with NaNs.
                event_time_list.append(np.full(common_time_axis.shape, np.nan))
                event_zscore_list.append(np.full(common_time_axis.shape, np.nan))
                continue

            # Create a time axis relative to the event onset.
            rel_time = self.timestamps[mask] - event_start
            signal = self.zscore[mask]

            # Compute baseline using the pre-event portion.
            pre_mask = rel_time < 0
            baseline = np.nanmean(signal[pre_mask]) if np.any(pre_mask) else 0

            # Baseline-correct the signal.
            corrected_signal = signal - baseline

            # Interpolate the corrected signal onto the common time axis.
            # Removing left/right arguments clamps values to the boundaries.
            interp_signal = np.interp(common_time_axis, rel_time, corrected_signal)

            event_time_list.append(common_time_axis)
            event_zscore_list.append(interp_signal)

        # Save the computed arrays as new columns in the behaviors DataFrame.
        self.behaviors['Event_Time_Axis'] = event_time_list
        self.behaviors['Event_Zscore'] = event_zscore_list



    def compute_da_metrics(self, 
                        use_fractional=False, 
                        max_bout_duration=30, 
                        use_adaptive=False, 
                        allow_bout_extension=False,
                        mode='standard'):
        """
        Computes DA metrics for each behavior event (row) in self.behaviors.

        Modes:
        - mode='standard': Metrics are computed using self.timestamps and self.zscore,
            with the window defined from Event_Start to Event_End (with optional fractional and adaptive adjustments).
        - mode='EI': Metrics are computed using event-induced data stored in 
            'Event_Time_Axis' and 'Event_Zscore' (precomputed via compute_event_induced_DA()). 
            In this mode the initial window is 0 (event onset) to the event duration (from 'Duration (s)' column),
            and then use_fractional and use_adaptive are applied to adjust that effective end.

        Metrics computed:
        - AUC: Area under the z-score curve.
        - Max Peak: Maximum z-score in the window.
        - Time of Max Peak: Time at which the maximum occurs (relative to event onset in EI mode, absolute in standard mode).
        - Mean Z-score: Mean z-score over the window.
        
        In both modes, the original event end is stored in 'Original End' and the final adjusted window end is stored in 'Adjusted End'.

        Parameters:
        - use_fractional (bool): If True, limit the window to max_bout_duration seconds.
        - max_bout_duration (float): Maximum allowed window duration (in seconds) if fractional.
        - use_adaptive (bool): If True, adjust the window based on identifying the first local minimum following the peak.
        - allow_bout_extension (bool): If True, extend the window if no local minimum is found.
        - mode (str): Either 'standard' (default) or 'EI' for event-induced mode.
        """
        if self.behaviors.empty:
            return

        # Ensure metric columns exist.
        for col in ['AUC', 'Max Peak', 'Time of Max Peak', 'Mean Z-score', 'Original End', 'Adjusted End']:
            if col not in self.behaviors.columns:
                self.behaviors[col] = np.nan

        standard_end_time = self.timestamps[-1]

        if mode == 'standard':
            # standard mode: using self.timestamps and self.zscore.
            for i, row in self.behaviors.iterrows():
                start_time = row['Event_Start']
                orig_end_time = row['Event_End']
                end_time = orig_end_time  # default window end

                self.behaviors.loc[i, 'Original End'] = orig_end_time

                # Apply fractional window truncation.
                if use_fractional:
                    bout_duration = orig_end_time - start_time
                    if bout_duration > max_bout_duration:
                        end_time = start_time + max_bout_duration

                # Extract current window.
                mask = (self.timestamps >= start_time) & (self.timestamps <= end_time)
                window_ts = self.timestamps[mask]
                window_z = self.zscore[mask]
                if len(window_ts) < 2:
                    continue

                # Adaptive adjustment using local minimum detection.
                if use_adaptive:
                    peak_idx = np.argmax(window_z)
                    max_val = window_z[peak_idx]
                    # Find local minima in the segment after the peak.
                    local_mins, _ = find_peaks(-window_z[peak_idx:])
                    if local_mins.size > 0:
                        # The first local minimum following the peak determines the new window end.
                        end_time = window_ts[peak_idx + local_mins[0]]
                    elif allow_bout_extension:
                        # If no local minimum is found, extend to the end of available data.
                        extended_mask = (self.timestamps >= start_time) & (self.timestamps <= standard_end_time)
                        extended_ts = self.timestamps[extended_mask]
                        if len(extended_ts) > 0:
                            end_time = extended_ts[-1]
                        else:
                            end_time = end_time

                # Re-extract final window.
                final_mask = (self.timestamps >= start_time) & (self.timestamps <= end_time)
                final_ts = self.timestamps[final_mask]
                final_z = self.zscore[final_mask]
                if len(final_ts) < 2:
                    continue

                auc = np.trapz(final_z, final_ts)
                mean_z = np.mean(final_z)
                final_max_idx = np.argmax(final_z)
                final_max_val = final_z[final_max_idx]
                final_peak_time = final_ts[final_max_idx]

                self.behaviors.loc[i, 'AUC'] = auc
                self.behaviors.loc[i, 'Max Peak'] = final_max_val
                self.behaviors.loc[i, 'Time of Max Peak'] = final_peak_time
                self.behaviors.loc[i, 'Mean Z-score'] = mean_z
                self.behaviors.loc[i, 'Adjusted End'] = end_time

        elif mode == 'EI':
            # EI mode: use event-induced data.
            if 'Event_Time_Axis' not in self.behaviors.columns or 'Event_Zscore' not in self.behaviors.columns:
                print("Event-induced data not found in behaviors. Please run compute_event_induced_DA() first.")
                return

            for i, row in self.behaviors.iterrows():
                time_axis = row['Event_Time_Axis']  # Relative to event onset.
                event_zscore = row['Event_Zscore']    # Baseline-corrected signal.
                # Initial effective end is the event duration.
                effective_end = row['Duration (s)']
                if use_fractional and effective_end > max_bout_duration:
                    effective_end = max_bout_duration

                mask = (time_axis >= 0) & (time_axis <= effective_end)
                if not np.any(mask):
                    continue
                final_time = time_axis[mask]
                final_z = event_zscore[mask]

                # Adaptive adjustment using local minimum detection.
                if use_adaptive:
                    peak_idx = np.argmax(final_z)
                    max_val = final_z[peak_idx]
                    local_mins, _ = find_peaks(-final_z[peak_idx:])
                    if local_mins.size > 0:
                        effective_end = final_time[peak_idx + local_mins[0]]
                    elif allow_bout_extension:
                        effective_end = np.max(time_axis[time_axis >= 0])
                # Recompute final window with updated effective_end.
                mask = (time_axis >= 0) & (time_axis <= effective_end)
                final_time = time_axis[mask]
                final_z = event_zscore[mask]
                if len(final_time) < 2:
                    continue

                auc = np.trapz(final_z, final_time)
                mean_z = np.mean(final_z)
                final_max_idx = np.argmax(final_z)
                final_max_val = final_z[final_max_idx]
                final_peak_time = final_time[final_max_idx]

                self.behaviors.loc[i, 'AUC'] = auc
                self.behaviors.loc[i, 'Max Peak'] = final_max_val
                self.behaviors.loc[i, 'Time of Max Peak'] = final_peak_time
                self.behaviors.loc[i, 'Mean Z-score'] = mean_z
                self.behaviors.loc[i, 'Adjusted End'] = effective_end

<|MERGE_RESOLUTION|>--- conflicted
+++ resolved
@@ -379,11 +379,8 @@
         # 6. Store the resulting DataFrame in the instance.
         self.behaviors = pd.DataFrame(bout_rows)
 
-<<<<<<< HEAD
-=======
-
-
->>>>>>> 332cc89a
+
+
     def combine_consecutive_behaviors(self, behavior_name='all', bout_time_threshold=1):
         """
         Combines consecutive behavior events if they occur within a specified time threshold

--- conflicted
+++ resolved
@@ -45,10 +45,6 @@
         self.streams['ISOS'] = tdtdata.streams[stream_ISOS].data
 
         self.behaviors = None
-<<<<<<< HEAD
-        self.behaviors1 = {}
-=======
->>>>>>> f3e1e4a6
         # For RTC
         self.rtc_events = {key: value for key, value in tdtdata.epocs.items() if key not in ['Cam1', 'Cam2', 'Tick']}
 

--- conflicted
+++ resolved
@@ -13,55 +13,7 @@
         self.trials = {}
 
         self.load_trials()
-<<<<<<< HEAD
-    '''********************************** FOR SINGLE OBJECT  **********************************'''
-    def get_first_behavior(self, behaviors=['Investigation', 'Approach', 'Defeat', 'Aggression']):
-        """
-        Extracts the mean z-score and other details for the first 'Investigation' and 'Approach' behavior events
-        from each bout in the bout_dict and stores the values in a new dictionary.
-
-        Parameters:
-        - bout_dict (dict): Dictionary containing bout data with behavior events for each bout.
-        - behaviors (list): List of behavior events to track (defaults to ['Investigation', 'Approach']).
-
-        Returns:
-        - first_behavior_dict (dict): Dictionary containing the start time, end time, duration, 
-                                  and mean z-score for each behavior in each bout.
-        """
-        first_behavior_dict = {}
-
-        # Loop through each bout in the bout_dict
-        for bout_name, bout_data in self.bout_dict.items():
-            first_behavior_dict[bout_name] = {}  # Initialize the dictionary for this bout
-            
-            # Loop through each behavior we want to track
-            for behavior in behaviors:
-                # Check if behavior exists in bout_data and if it contains valid event data
-                if behavior in bout_data and isinstance(bout_data[behavior], list) and len(bout_data[behavior]) > 0:
-                    # Access the first event for the behavior
-                    first_event = bout_data[behavior][0]  # Assuming this is a list of events
-                    
-                    # Extract the relevant details for this behavior event
-                    first_behavior_dict[bout_name][behavior] = {
-                        'Start Time': first_event['Start Time'],
-                        'End Time': first_event['End Time'],
-                        'Total Duration': first_event['End Time'] - first_event['Start Time'],
-                        'Mean zscore': first_event['Mean zscore']
-                    }
-                else:
-                    # If the behavior doesn't exist in this bout, add None placeholders
-                    first_behavior_dict[bout_name][behavior] = {
-                        'Start Time': None,
-                        'End Time': None,
-                        'Total Duration': None,
-                        'Mean zscore': None
-                    }
-
-
-        self.first_behavior_dict = first_behavior_dict
-=======
     
->>>>>>> 53a56fd5
 
     '''********************************** GROUP PROCESSING **********************************'''
     def load_trials(self):

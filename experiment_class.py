import numpy as np
import pandas as pd
import tdt
import os
import matplotlib.pyplot as plt

from trial_class import Trial

class Experiment:
    def __init__(self, experiment_folder_path, behavior_folder_path, autoload=True):
        self.experiment_folder_path = experiment_folder_path
        self.behavior_folder_path = behavior_folder_path
        self.trials = {}

        if autoload:
            self.load_trials()
    
    '''********************************** GROUP PROCESSING **********************************'''
    def load_trials(self):
        """
        Loads each trial folder (block) as a TDTData object and extracts manual annotation behaviors.
        """
        trial_folders = [folder for folder in os.listdir(self.experiment_folder_path)
                        if os.path.isdir(os.path.join(self.experiment_folder_path, folder))]

        for trial_folder in trial_folders:
            trial_path = os.path.join(self.experiment_folder_path, trial_folder)
            trial_obj = Trial(trial_path, '_465A', '_405A')

            self.trials[trial_folder] = trial_obj

    def default_batch_process(self, time_segments_to_remove=None):
        """
        Batch processes the TDT data by extracting behaviors, removing LED artifacts, and computing z-score.
        """
        for trial_folder, trial in self.trials.items():
            # Check if the subject name is in the time_segments_to_remove dictionary
            if time_segments_to_remove and trial.subject_name in time_segments_to_remove:
                self.remove_time_segments_from_block(trial_folder, time_segments_to_remove[trial.subject_name])

            print(f"Processing {trial_folder}...")
            trial.remove_initial_LED_artifact(t=30)
            trial.remove_final_data_segment(t = 10)
            
            trial.smooth_and_apply(window_len=int(trial.fs)*2)
            trial.apply_ma_baseline_drift()
            trial.align_channels()
            trial.compute_dFF()
<<<<<<< HEAD
            baseline_start, baseline_end = trial.find_baseline_period()  
            # trial.compute_zscore(method = 'baseline', baseline_start = baseline_start, baseline_end = baseline_end)
=======
            #baseline_start, baseline_end = trial.find_baseline_period()  
            #trial.compute_zscore(method = 'baseline', baseline_start = baseline_start, baseline_end = baseline_end)
>>>>>>> 89408088
            trial.compute_zscore(method = 'standard')

            trial.verify_signal()


    def group_extract_manual_annotations(self, bout_definitions, first_only=True):
        """
        Extracts behavior bouts and annotations for all trials in the experiment.

        This function:
        1. Iterates through self.trials, looking for behavior CSV files in self.behavior_folder_path.
        2. Calls extract_bouts_and_behaviors for each trial.
        3. Stores the behavior data inside each Trial object.

        Parameters:
        - bout_definitions (list of dict): List defining each bout with:
            - 'prefix': Label used for the bout (e.g., "s1", "s2", "x").
            - 'introduced': Name of the behavior marking the start of the bout.
            - 'removed': Name of the behavior marking the end of the bout.
        - first_only (bool): If True, only the first event in each bout is kept;
                            if False, all events within each bout are retained.
        """
        for trial_name, trial in self.trials.items():
            csv_path = os.path.join(self.behavior_folder_path, f"{trial_name}.csv")
            if os.path.exists(csv_path):
                print(f"Processing behaviors for {trial_name}...")
                trial.extract_bouts_and_behaviors(csv_path, bout_definitions, first_only=first_only)
                trial.combine_consecutive_behaviors(behavior_name='all', bout_time_threshold=1)
                # Optionally, you can remove short behaviors:
                # trial.remove_short_behaviors(behavior_name='all', min_duration=0.3)
            else:
                print(f"Warning: No CSV found for {trial_name} in {self.behavior_folder_path}. Skipping.")

    '''********************************** PLOTTING **********************************'''
    def plot_all_traces(experiment, behavior_name='all'): 
        """
        Plots behavior events for all trials in separate subplots within the same figure.
        """
        num_trials = len(experiment.trials)

        if num_trials == 0:
            print("No trials found in the experiment.")
            return
        
        fig, axes = plt.subplots(nrows=num_trials, figsize=(12, 3 * num_trials), sharex=True)

        # Ensure axes is iterable (in case of a single subplot)
        if num_trials == 1:
            axes = [axes]

        # Loop through trials and plot behavior events in each subplot
        for ax, (trial_name, trial) in zip(axes, experiment.trials.items()):
            trial.plot_behavior_event(behavior_name, ax=ax) 
            ax.set_title(trial_name)

        axes[-1].set_xlabel("Time (s)")

        plt.tight_layout()
        plt.show()


    def plot_first_behavior_PETHs(self, selected_bouts=None, behavior="Investigation"):
        """
        Plots the first PETHs for the specified behavior for all trials in the experiment.
        
        For each trial, the method:
        - Filters rows where 'Behavior' equals the specified behavior.
        - (Optionally) Further filters the data to only include bouts listed in 'selected_bouts'.
        - Groups the data by 'Bout' and selects the first event in each bout.
        - Plots the behavior trace (Relative_Time_Axis vs. Relative_Zscore) with:
            • a dashed black line at x = 0 (Behavior Start),
            • a dashed blue line at x = Duration (s) (Behavior End),
            • a dashed red line at x = Time of Max Peak.
            
        The y-axis limits are determined dynamically based on the global minimum and maximum values 
        across all plotted bouts (with an extra margin of 1 added to each end). Each subplot displays 
        its own y-axis tick numbers.
        
        Parameters:
        selected_bouts (list, optional): A list of bout identifiers to include. If None, all bouts are plotted.
        behavior (str, optional): The behavior to plot. Defaults to "Investigation".
        """
        trial_first_data = []  # list to store each trial's first behavior DataFrame
        trial_names = []       # list to track trial names
        max_bouts = 0          # maximum number of bouts across trials

        # Loop over each trial and extract first-behavior events.
        for trial_name, trial in self.trials.items():
            if not hasattr(trial, 'behaviors'):
                continue
            # Filter for the specified behavior events.
            df_behavior = trial.behaviors[trial.behaviors["Behavior"] == behavior].copy()
            
            # If a selection of bouts is provided, filter to include only those bouts.
            if selected_bouts is not None:
                df_behavior = df_behavior[df_behavior["Bout"].isin(selected_bouts)]
            
            # Group by 'Bout' and take the first event in each group.
            df_first_behavior = df_behavior.groupby("Bout", as_index=False).first()
            trial_first_data.append(df_first_behavior)
            trial_names.append(trial_name)
            if len(df_first_behavior) > max_bouts:
                max_bouts = len(df_first_behavior)

        if len(trial_first_data) == 0:
            print("No trial data available for plotting first behavior PETHs.")
            return

        # Determine global y-axis limits from all Relative_Zscore data.
        global_min = np.inf
        global_max = -np.inf
        for df_first in trial_first_data:
            for _, row in df_first.iterrows():
                y_data = row["Relative_Zscore"]
                current_min = np.min(y_data)
                current_max = np.max(y_data)
                if current_min < global_min:
                    global_min = current_min
                if current_max > global_max:
                    global_max = current_max

        ymin = global_min - 1
        ymax = global_max + 1

        n_rows = len(trial_first_data)
        n_cols = max_bouts

        # Create a grid of subplots without sharing y axes so each shows its own y-axis numbers.
        fig, axes = plt.subplots(n_rows, n_cols, figsize=(5 * n_cols, 4 * n_rows))
        # Ensure axes is a 2D array for consistent indexing.
        if n_rows == 1 and n_cols == 1:
            axes = [[axes]]
        elif n_rows == 1:
            axes = [axes]
        elif n_cols == 1:
            axes = [[ax] for ax in axes]

        # Loop over each trial (row) and each bout (column) to plot.
        for row_idx, (df_first, trial_name) in enumerate(zip(trial_first_data, trial_names)):
            for col_idx in range(n_cols):
                ax = axes[row_idx][col_idx]
                # Only plot if data for this bout exists.
                if col_idx < len(df_first):
                    data_row = df_first.iloc[col_idx]

                    # Extract time and Z-score arrays.
                    x = data_row["Relative_Time_Axis"]
                    y = data_row["Relative_Zscore"]

                    # Plot the behavior trace.
                    ax.plot(x, y, label=f"Bout: {data_row['Bout']}")
                    # Plot vertical dashed lines:
                    # Start (x = 0)
                    ax.axvline(x=0, color='black', linestyle='--', label="Start")
                    # End (x = Duration (s))
                    ax.axvline(x=data_row["Duration (s)"], color='blue', linestyle='--', label="End")
                    # Time of Max Peak (x = Time of Max Peak)
                    ax.axvline(x=data_row["Time of Max Peak"], color='red', linestyle='--', label="Max Peak")
                    
                    # Set y-axis limits based on computed global min and max.
                    ax.set_ylim([ymin, ymax])
                    ax.set_xlabel("Relative Time (s)")
                    ax.set_title(f"Trial {trial_name} - Bout {data_row['Bout']}")

                    # Ensure y-axis tick labels are visible on every subplot.
                    ax.tick_params(axis='y', labelleft=True)
                    # Add y-label and legend for the first column.
                    if col_idx == 0:
                        ax.set_ylabel("Z-score")
                        ax.legend()
                else:
                    ax.axis('off')

        plt.tight_layout()
        plt.show()

    def plot_average_investigation_PETHs(
        self,
        n_subsequent_investigations=3,   # Number of subsequent investigation events to include
        behavior="Investigation",        # Behavior to filter for (e.g. "Investigation")
        plot_error_bars=True             # If True, plot SEM error bars
    ):
        """
        Computes and plots the average PETH trace for each subsequent investigation event
        across all trials/mice.

        Steps:
        1. For each trial, filter for events with the specified behavior.
        2. Sort events (e.g., by 'Event_Start' if available) and assign an InvestigationIndex.
        3. For each investigation index (up to n_subsequent_investigations), collect the PETH trace 
        (Relative_Zscore) and record the Relative_Time_Axis.
        4. Across all trials, compute the element-wise average and standard error (SEM) of the PETH traces.
        5. Plot the average trace for each investigation event with error bars if desired.

        Parameters:
        n_subsequent_investigations (int): Number of investigation events to include (e.g., first 3).
        behavior (str): Behavior label to filter events (default "Investigation").
        plot_error_bars (bool): Whether to overlay SEM error bars.
        """
        import numpy as np
        import matplotlib.pyplot as plt

        # Dictionary to hold lists of PETH traces for each investigation index.
        peth_dict = {i: [] for i in range(1, n_subsequent_investigations + 1)}
        time_axis = None  # We assume all events share the same time axis.
        
        # Loop over trials (or mice) stored in self.trials.
        for trial_name, trial in self.trials.items():
            if not hasattr(trial, 'behaviors'):
                continue
            # Filter for the specified behavior.
            df_behavior = trial.behaviors[trial.behaviors["Behavior"] == behavior].copy()
            if df_behavior.empty:
                continue
            
            # Sort events by time; if "Event_Start" exists, use it.
            if "Event_Start" in df_behavior.columns:
                df_behavior.sort_values("Event_Start", inplace=True)
            else:
                df_behavior.sort_index(inplace=True)
            
            # Assign an InvestigationIndex (1 for the first event, 2 for the second, etc.)
            df_behavior["InvestigationIndex"] = np.arange(1, len(df_behavior) + 1)
            
            # Only consider events up to the specified number.
            df_behavior = df_behavior[df_behavior["InvestigationIndex"] <= n_subsequent_investigations]
            
            # Loop through each event and store its PETH trace.
            for _, row in df_behavior.iterrows():
                idx = int(row["InvestigationIndex"])
                # Each row should have a PETH trace (Relative_Zscore) and a time axis.
                # We assume these are numpy arrays (or lists) that are the same length for all events.
                peth_trace = np.array(row["Relative_Zscore"])
                peth_dict[idx].append(peth_trace)
                
                # Store the time axis (assumed common across events) from the first valid event.
                if time_axis is None:
                    time_axis = np.array(row["Relative_Time_Axis"])
        
        # Compute the average trace and SEM for each investigation index.
        avg_traces = {}
        sem_traces = {}
        for idx in range(1, n_subsequent_investigations + 1):
            traces = peth_dict[idx]
            if len(traces) > 0:
                stacked = np.vstack(traces)
                avg_traces[idx] = np.mean(stacked, axis=0)
                sem_traces[idx] = np.std(stacked, axis=0) / np.sqrt(stacked.shape[0])
            else:
                print(f"No data available for investigation {idx}.")
        
        # Plot the average traces.
        plt.figure(figsize=(12, 8))
        for idx in sorted(avg_traces.keys()):
            if plot_error_bars:
                plt.errorbar(
                    time_axis, 
                    avg_traces[idx], 
                    yerr=sem_traces[idx],
                    marker='o', linestyle='-',
                    capsize=5, label=f"Investigation {idx}"
                )
            else:
                plt.plot(time_axis, avg_traces[idx], marker='o', linestyle='-', label=f"Investigation {idx}")
        
        plt.xlabel("Relative Time (s)", fontsize=14)
        plt.ylabel("Average Z-score", fontsize=14)
        plt.title(f"Average PETH for First {n_subsequent_investigations} Investigations", fontsize=16)
        plt.legend(fontsize=12)
        plt.tight_layout()
        plt.show()

        
    def plot_clean_single_PETH_for_poster(
        self,
        trial_name,
        bout_name,
        behavior="Investigation"
    ):
        import matplotlib.pyplot as plt
        import numpy as np

        trial = self.trials.get(trial_name, None)
        if trial is None or not hasattr(trial, 'behaviors'):
            print(f"Trial '{trial_name}' not found or missing behavior data.")
            return

        df = trial.behaviors.copy()
        df = df[(df["Behavior"] == behavior) & (df["Bout"] == bout_name)]

        if df.empty:
            print(f"No matching behavior '{behavior}' found for bout '{bout_name}' in trial '{trial_name}'.")
            return

        row = df.iloc[0]
        x = np.array(row["Relative_Time_Axis"])
        y = np.array(row["Relative_Zscore"])

        # Find index of peak
        peak_idx = np.argmax(y)
        peak_x = x[peak_idx]
        peak_y = y[peak_idx]

        # Plot
        plt.figure(figsize=(6, 4))
        plt.plot(x, y, color="#15616F", linewidth=2)
        plt.axvline(x=0, color='black', linestyle='--', linewidth=1.5)  # Start
        plt.axvline(x=row["Duration (s)"], color='black', linestyle='--', linewidth=1.5)  # End
        plt.scatter(peak_x, peak_y, color='red', zorder=5, s=60)  # Peak dot

        # Style adjustments
        plt.xlabel("Relative Time (s)", fontsize=12)
        plt.ylabel("Z-score", fontsize=12)
        plt.xlim([-4, 10])
        plt.xticks(fontsize=10)
        plt.yticks(fontsize=10)

        # Remove top and right spines
        ax = plt.gca()
        ax.spines['top'].set_visible(False)
        ax.spines['right'].set_visible(False)

        plt.tight_layout()
        plt.show()



    '''********************************** DOPAMINE SHIZ **********************************'''
    def compute_all_da_metrics(self, use_max_length=False, max_bout_duration=10, mode='standard', post_time=15):
        """
        Iterates over all trials in the experiment and computes DA metrics with the specified windowing options.
        
        For each trial, computes AUC, Max Peak, Time of Max Peak, Mean Z-score, and Adjusted End for each behavior.
        If a behavior lasts less than 1 second, the window is extended beyond the bout end to search for the next peak.
        
        Parameters:
        - use_max_length (bool): Whether to limit the window to a maximum duration.
        - max_bout_duration (int): Maximum allowed window duration (in seconds).
        - mode (str): Either 'standard' to compute metrics using absolute timestamps and full z-score data,
                    or 'EI' to compute metrics using event-aligned relative data.
        """
        for trial_name, trial in self.trials.items():
            if hasattr(trial, 'compute_da_metrics'):
                print(f"Computing DA metrics for {trial_name} ...")
                trial.compute_da_metrics(
                    use_max_length=use_max_length,
                    max_bout_duration=max_bout_duration,
                    mode=mode,
                    post_time=post_time
                )
            else:
                print(f"Warning: Trial '{trial_name}' does not have compute_da_metrics method.")




    def compute_all_event_induced_DA(self, pre_time=4, post_time=15):
        """
        Iterates over all trials in the experiment and computes the event-induced DA signals
        for each trial by calling each Trial's compute_event_induced_DA() method.
        
        Parameters:
        - pre_time (float): Seconds to include before event onset.
        - post_time (float): Seconds to include after event onset.
        """
        for trial_name, trial in self.trials.items():
            print(f"Computing event-induced DA for trial {trial_name} ...")
            trial.compute_event_induced_DA(pre_time=pre_time, post_time=post_time)



    '''********************************** MISC **********************************'''
    def reset_all_behaviors(self):
        """
        Sets each trial's 'behaviors' DataFrame to empty, so you can re-run
        group_extract_manual_annotations with different parameters.
        """
        for trial in self.trials.values():
            trial.behaviors = pd.DataFrame()


    def compute_all_event_induced_DA(self, pre_time=4, post_time=10):
        """
        Iterates over all trials in the experiment and computes the event-induced DA signal 
        for each trial by calling each trial's compute_event_induced_DA() method.
        
        Parameters:
            pre_time (float): Seconds before event onset to include (default is 4 s).
            post_time (float): Seconds after event onset to include (default is 10 s).
        """
        for trial_name, trial in self.trials.items():
            print(f"Computing event-induced DA for trial {trial_name} ...")
            trial.compute_event_induced_DA(pre_time=pre_time, post_time=post_time)



    def plot_average_defeat_bout_psth(self, nth_defeat=1, directory_path=None, bin_size=100,
                                  y_min=-5, y_max=3, brain_region=None):
        """
        Averages the event-induced DA (EI DA) signal for the n-th defeat bout (chronologically)
        across all trials in the experiment.

        It assumes that each Trial's behaviors DataFrame contains:
            - A "Behavior" column (with entries like "Defeat"),
            - "Event_Start" (or similar) to sort chronologically,
            - "Relative_Time_Axis" and "Relative_Zscore" (computed via compute_event_induced_DA).

        Parameters:
            nth_defeat (int): The 1-based index of the defeat bout to select (chronologically).
            directory_path (str or None): Directory to save the plot; if None, the plot is not saved.
            bin_size (int): Bin size for downsampling the averaged signal.
            y_min (float): Lower y-axis bound.
            y_max (float): Upper y-axis bound.
            brain_region (str): A hex code to set the color of the trace (if not provided, default is '#FFAF00').

        Returns:
            dict or None: A dictionary containing the downsampled common time axis, mean trace, SEM,
                        number of trials included, and subject IDs. Returns None if no valid data.
        """
        import numpy as np
        import matplotlib.pyplot as plt
        import os

        # Set trace color: use brain_region if provided; otherwise default.
        trace_color = brain_region if brain_region is not None else '#FFAF00'
        
        all_traces = []
        subject_ids = []
        missing_subjects = []

        for trial in self.trials.values():
            # If there's no behavior data, skip.
            if trial.behaviors is None or trial.behaviors.empty:
                missing_subjects.append(trial.subject_name)
                continue

            # 1) Filter to rows where Behavior == "Defeat".
            df_defeat = trial.behaviors[trial.behaviors["Behavior"] == "Defeat"].copy()
            if df_defeat.empty:
                missing_subjects.append(trial.subject_name)
                continue
            
            # 2) Sort by the event's start time so we know the chronological order.
            if "Event_Start" in df_defeat.columns:
                df_defeat.sort_values(by="Event_Start", inplace=True)
            else:
                df_defeat.sort_index(inplace=True)

            # 3) Check if there is an nth row in the sorted subset.
            if len(df_defeat) < nth_defeat:
                missing_subjects.append(trial.subject_name)
                continue
            
            # 4) Select the nth defeat bout in chronological order.
            row = df_defeat.iloc[nth_defeat - 1]
            
            # Ensure the row has a valid Relative_Zscore.
            if "Relative_Zscore" not in row or row["Relative_Zscore"] is None:
                missing_subjects.append(trial.subject_name)
                continue
            
            trace = np.array(row["Relative_Zscore"])
            all_traces.append(trace)
            subject_ids.append(trial.subject_name)

        if missing_subjects:
            print(f"The following subjects did not have the {nth_defeat}-th defeat bout: {', '.join(missing_subjects)}")

        if len(all_traces) == 0:
            print(f"No valid data found for the {nth_defeat}-th defeat bout across trials.")
            return None

        # Use the common time axis from the first valid row we found.
        common_time_axis = np.array(row["Relative_Time_Axis"])

        # Stack the traces to compute mean and SEM.
        traces_stacked = np.vstack(all_traces)
        mean_trace = np.mean(traces_stacked, axis=0)
        sem_trace = np.std(traces_stacked, axis=0) / np.sqrt(traces_stacked.shape[0])

        # Optional downsampling if the experiment has a downsample_data method.
        if hasattr(self, 'downsample_data'):
            mean_trace, downsampled_time_axis = self.downsample_data(mean_trace, common_time_axis, bin_size)
            sem_trace, _ = self.downsample_data(sem_trace, common_time_axis, bin_size)
        else:
            downsampled_time_axis = common_time_axis

        # Plot
        plt.figure(figsize=(14, 7))
        plt.plot(downsampled_time_axis, mean_trace, color=trace_color, lw=3, label='Mean Defeat DA')
        plt.fill_between(downsampled_time_axis, mean_trace - sem_trace, mean_trace + sem_trace,
                        color=trace_color, alpha=0.4, label='SEM')
        plt.axvline(0, color='black', linestyle='--', lw=2)  # event onset line
        
        plt.xlabel('Time from Defeat Onset (s)', fontsize=36)
        plt.ylabel('Event-Induced z-scored ΔF/F', fontsize=32, labelpad=20)
        plt.ylim(y_min, y_max)
        plt.xlim(-4, 10)

        ax = plt.gca()
        ax.tick_params(axis='both', labelsize=40, width=3)
        plt.xticks(fontsize=44)
        plt.yticks(fontsize=44)
        
        ax.spines['top'].set_visible(False)
        ax.spines['right'].set_visible(False)
        ax.spines['bottom'].set_linewidth(3)
        ax.spines['left'].set_linewidth(3)

        plt.tight_layout()
        # Increase left margin to ensure y-axis label is not cut out.
        plt.subplots_adjust(left=0.35)

        if directory_path is not None:
            os.makedirs(directory_path, exist_ok=True)
            # Create a unique file name using nth_defeat.
            save_path = os.path.join(directory_path, f"DefeatBout{nth_defeat}_PSTH_Average.png")
            plt.savefig(save_path, transparent=True, dpi=300, bbox_inches="tight", pad_inches=0.5)
        plt.show()

        aggregated_data = {
            "common_time_axis": downsampled_time_axis,
            "mean_trace": mean_trace,
            "sem_trace": sem_trace,
            "n_trials": len(all_traces),
            "subject_ids": subject_ids
        }
        return aggregated_data
<|MERGE_RESOLUTION|>--- conflicted
+++ resolved
@@ -7,14 +7,14 @@
 from trial_class import Trial
 
 class Experiment:
-    def __init__(self, experiment_folder_path, behavior_folder_path, autoload=True):
+    def __init__(self, experiment_folder_path, behavior_folder_path):
         self.experiment_folder_path = experiment_folder_path
         self.behavior_folder_path = behavior_folder_path
         self.trials = {}
 
-        if autoload:
-            self.load_trials()
+        self.load_trials()
     
+
     '''********************************** GROUP PROCESSING **********************************'''
     def load_trials(self):
         """
@@ -25,9 +25,10 @@
 
         for trial_folder in trial_folders:
             trial_path = os.path.join(self.experiment_folder_path, trial_folder)
-            trial_obj = Trial(trial_path, '_465A', '_405A')
+            trial_obj = Trial(trial_path)
 
             self.trials[trial_folder] = trial_obj
+
 
     def default_batch_process(self, time_segments_to_remove=None):
         """
@@ -46,13 +47,8 @@
             trial.apply_ma_baseline_drift()
             trial.align_channels()
             trial.compute_dFF()
-<<<<<<< HEAD
-            baseline_start, baseline_end = trial.find_baseline_period()  
-            # trial.compute_zscore(method = 'baseline', baseline_start = baseline_start, baseline_end = baseline_end)
-=======
             #baseline_start, baseline_end = trial.find_baseline_period()  
             #trial.compute_zscore(method = 'baseline', baseline_start = baseline_start, baseline_end = baseline_end)
->>>>>>> 89408088
             trial.compute_zscore(method = 'standard')
 
             trial.verify_signal()

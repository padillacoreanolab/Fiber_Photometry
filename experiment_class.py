import numpy as np
import pandas as pd
import tdt
import os
import matplotlib.pyplot as plt

from trial_class import Trial

class Experiment:
    def __init__(self, experiment_folder_path, behavior_folder_path):
        self.experiment_folder_path = experiment_folder_path
        self.behavior_folder_path = behavior_folder_path
        self.trials = {}

        self.load_trials()
    

    '''********************************** GROUP PROCESSING **********************************'''
    def load_trials(self):
        """
        Loads each trial folder (block) as a TDTData object and extracts manual annotation behaviors.
        """
        trial_folders = [folder for folder in os.listdir(self.experiment_folder_path)
                        if os.path.isdir(os.path.join(self.experiment_folder_path, folder))]

        for trial_folder in trial_folders:
            trial_path = os.path.join(self.experiment_folder_path, trial_folder)
            trial_obj = Trial(trial_path, '_465A', '_405A')

            self.trials[trial_folder] = trial_obj

    def default_batch_process(self, time_segments_to_remove=None):
        """
        Batch processes the TDT data by extracting behaviors, removing LED artifacts, and computing z-score.
        """
        for trial_folder, trial in self.trials.items():
            # Check if the subject name is in the time_segments_to_remove dictionary
            if time_segments_to_remove and trial.subject_name in time_segments_to_remove:
                self.remove_time_segments_from_block(trial_folder, time_segments_to_remove[trial.subject_name])

            print(f"Processing {trial_folder}...")
            trial.remove_initial_LED_artifact(t=30)
            trial.remove_final_data_segment(t = 10)
            
            trial.smooth_and_apply(window_len=int(trial.fs)*2)
            trial.apply_ma_baseline_drift()
            trial.align_channels()
            trial.compute_dFF()
            baseline_start, baseline_end = trial.find_baseline_period()  
            # trial.compute_zscore(method = 'baseline', baseline_start = baseline_start, baseline_end = baseline_end)
            trial.compute_zscore(method = 'standard')

            trial.verify_signal()


    def group_extract_manual_annotations(self, bout_definitions, first_only=True):
        """
        Extracts behavior bouts and annotations for all trials in the experiment.

        This function:
        1. Iterates through self.trials, looking for behavior CSV files in self.behavior_folder_path.
        2. Calls extract_bouts_and_behaviors for each trial.
        3. Stores the behavior data inside each Trial object.

        Parameters:
        - bout_definitions (list of dict): List defining each bout with:
            - 'prefix': Label used for the bout (e.g., "s1", "s2", "x").
            - 'introduced': Name of the behavior marking the start of the bout.
            - 'removed': Name of the behavior marking the end of the bout.
        - first_only (bool): If True, only the first event in each bout is kept;
                            if False, all events within each bout are retained.
        """
        for trial_name, trial in self.trials.items():
            csv_path = os.path.join(self.behavior_folder_path, f"{trial_name}.csv")
            if os.path.exists(csv_path):
                print(f"Processing behaviors for {trial_name}...")
                trial.extract_bouts_and_behaviors(csv_path, bout_definitions, first_only=first_only)
                trial.combine_consecutive_behaviors(behavior_name='all', bout_time_threshold=1)
                # Optionally, you can remove short behaviors:
                # trial.remove_short_behaviors(behavior_name='all', min_duration=0.3)
            else:
                print(f"Warning: No CSV found for {trial_name} in {self.behavior_folder_path}. Skipping.")

    '''********************************** PLOTTING **********************************'''
    def plot_all_traces(experiment, behavior_name='all'): 
        """
        Plots behavior events for all trials in separate subplots within the same figure.
        """
        num_trials = len(experiment.trials)

        if num_trials == 0:
            print("No trials found in the experiment.")
            return
        
        fig, axes = plt.subplots(nrows=num_trials, figsize=(12, 3 * num_trials), sharex=True)

        # Ensure axes is iterable (in case of a single subplot)
        if num_trials == 1:
            axes = [axes]

        # Loop through trials and plot behavior events in each subplot
        for ax, (trial_name, trial) in zip(axes, experiment.trials.items()):
            trial.plot_behavior_event(behavior_name, ax=ax) 
            ax.set_title(trial_name)

        axes[-1].set_xlabel("Time (s)")

        plt.tight_layout()
        plt.show()


<<<<<<< HEAD
    def plot_first_behavior_PETHs(self, selected_bouts=None, behavior="Investigation"):
        """
        Plots the first PETHs for the specified behavior for all trials in the experiment.
        
        For each trial, the method:
        - Filters rows where 'Behavior' equals the specified behavior.
        - (Optionally) Further filters the data to only include bouts listed in 'selected_bouts'.
        - Groups the data by 'Bout' and selects the first event in each bout.
        - Plots the behavior trace (Relative_Time_Axis vs. Relative_Zscore) with:
            • a dashed black line at x = 0 (Behavior Start),
            • a dashed blue line at x = Duration (s) (Behavior End),
            • a dashed red line at x = Time of Max Peak.
            
        The y-axis limits are determined dynamically based on the global minimum and maximum values 
        across all plotted bouts (with an extra margin of 1 added to each end). Each subplot displays 
        its own y-axis tick numbers.
        
        Parameters:
        selected_bouts (list, optional): A list of bout identifiers to include. If None, all bouts are plotted.
        behavior (str, optional): The behavior to plot. Defaults to "Investigation".
        """
        trial_first_data = []  # list to store each trial's first behavior DataFrame
        trial_names = []       # list to track trial names
        max_bouts = 0          # maximum number of bouts across trials

        # Loop over each trial and extract first-behavior events.
        for trial_name, trial in self.trials.items():
            if not hasattr(trial, 'behaviors'):
                continue
            # Filter for the specified behavior events.
            df_behavior = trial.behaviors[trial.behaviors["Behavior"] == behavior].copy()
            
            # If a selection of bouts is provided, filter to include only those bouts.
            if selected_bouts is not None:
                df_behavior = df_behavior[df_behavior["Bout"].isin(selected_bouts)]
            
            # Group by 'Bout' and take the first event in each group.
            df_first_behavior = df_behavior.groupby("Bout", as_index=False).first()
            trial_first_data.append(df_first_behavior)
            trial_names.append(trial_name)
            if len(df_first_behavior) > max_bouts:
                max_bouts = len(df_first_behavior)

        if len(trial_first_data) == 0:
            print("No trial data available for plotting first behavior PETHs.")
            return

        # Determine global y-axis limits from all Relative_Zscore data.
        global_min = np.inf
        global_max = -np.inf
        for df_first in trial_first_data:
            for _, row in df_first.iterrows():
                y_data = row["Relative_Zscore"]
                current_min = np.min(y_data)
                current_max = np.max(y_data)
                if current_min < global_min:
                    global_min = current_min
                if current_max > global_max:
                    global_max = current_max

        ymin = global_min - 1
        ymax = global_max + 1

        n_rows = len(trial_first_data)
        n_cols = max_bouts

        # Create a grid of subplots without sharing y axes so each shows its own y-axis numbers.
        fig, axes = plt.subplots(n_rows, n_cols, figsize=(5 * n_cols, 4 * n_rows))
        # Ensure axes is a 2D array for consistent indexing.
        if n_rows == 1 and n_cols == 1:
            axes = [[axes]]
        elif n_rows == 1:
            axes = [axes]
        elif n_cols == 1:
            axes = [[ax] for ax in axes]

        # Loop over each trial (row) and each bout (column) to plot.
        for row_idx, (df_first, trial_name) in enumerate(zip(trial_first_data, trial_names)):
            for col_idx in range(n_cols):
                ax = axes[row_idx][col_idx]
                # Only plot if data for this bout exists.
                if col_idx < len(df_first):
                    data_row = df_first.iloc[col_idx]

                    # Extract time and Z-score arrays.
                    x = data_row["Relative_Time_Axis"]
                    y = data_row["Relative_Zscore"]

                    # Plot the behavior trace.
                    ax.plot(x, y, label=f"Bout: {data_row['Bout']}")
                    # Plot vertical dashed lines:
                    # Start (x = 0)
                    ax.axvline(x=0, color='black', linestyle='--', label="Start")
                    # End (x = Duration (s))
                    ax.axvline(x=data_row["Duration (s)"], color='blue', linestyle='--', label="End")
                    # Time of Max Peak (x = Time of Max Peak)
                    ax.axvline(x=data_row["Time of Max Peak"], color='red', linestyle='--', label="Max Peak")
                    
                    # Set y-axis limits based on computed global min and max.
                    ax.set_ylim([ymin, ymax])
                    ax.set_xlabel("Relative Time (s)")
                    ax.set_title(f"Trial {trial_name} - Bout {data_row['Bout']}")

                    # Ensure y-axis tick labels are visible on every subplot.
                    ax.tick_params(axis='y', labelleft=True)
                    # Add y-label and legend for the first column.
                    if col_idx == 0:
                        ax.set_ylabel("Z-score")
                        ax.legend()
                else:
                    ax.axis('off')

        plt.tight_layout()
        plt.show()

    def plot_average_investigation_PETHs(
        self,
        n_subsequent_investigations=3,   # Number of subsequent investigation events to include
        behavior="Investigation",        # Behavior to filter for (e.g. "Investigation")
        plot_error_bars=True             # If True, plot SEM error bars
    ):
        """
        Computes and plots the average PETH trace for each subsequent investigation event
        across all trials/mice.

        Steps:
        1. For each trial, filter for events with the specified behavior.
        2. Sort events (e.g., by 'Event_Start' if available) and assign an InvestigationIndex.
        3. For each investigation index (up to n_subsequent_investigations), collect the PETH trace 
        (Relative_Zscore) and record the Relative_Time_Axis.
        4. Across all trials, compute the element-wise average and standard error (SEM) of the PETH traces.
        5. Plot the average trace for each investigation event with error bars if desired.

        Parameters:
        n_subsequent_investigations (int): Number of investigation events to include (e.g., first 3).
        behavior (str): Behavior label to filter events (default "Investigation").
        plot_error_bars (bool): Whether to overlay SEM error bars.
        """
        import numpy as np
        import matplotlib.pyplot as plt

        # Dictionary to hold lists of PETH traces for each investigation index.
        peth_dict = {i: [] for i in range(1, n_subsequent_investigations + 1)}
        time_axis = None  # We assume all events share the same time axis.
        
        # Loop over trials (or mice) stored in self.trials.
        for trial_name, trial in self.trials.items():
            if not hasattr(trial, 'behaviors'):
                continue
            # Filter for the specified behavior.
            df_behavior = trial.behaviors[trial.behaviors["Behavior"] == behavior].copy()
            if df_behavior.empty:
                continue
            
            # Sort events by time; if "Event_Start" exists, use it.
            if "Event_Start" in df_behavior.columns:
                df_behavior.sort_values("Event_Start", inplace=True)
            else:
                df_behavior.sort_index(inplace=True)
            
            # Assign an InvestigationIndex (1 for the first event, 2 for the second, etc.)
            df_behavior["InvestigationIndex"] = np.arange(1, len(df_behavior) + 1)
            
            # Only consider events up to the specified number.
            df_behavior = df_behavior[df_behavior["InvestigationIndex"] <= n_subsequent_investigations]
            
            # Loop through each event and store its PETH trace.
            for _, row in df_behavior.iterrows():
                idx = int(row["InvestigationIndex"])
                # Each row should have a PETH trace (Relative_Zscore) and a time axis.
                # We assume these are numpy arrays (or lists) that are the same length for all events.
                peth_trace = np.array(row["Relative_Zscore"])
                peth_dict[idx].append(peth_trace)
                
                # Store the time axis (assumed common across events) from the first valid event.
                if time_axis is None:
                    time_axis = np.array(row["Relative_Time_Axis"])
        
        # Compute the average trace and SEM for each investigation index.
        avg_traces = {}
        sem_traces = {}
        for idx in range(1, n_subsequent_investigations + 1):
            traces = peth_dict[idx]
            if len(traces) > 0:
                stacked = np.vstack(traces)
                avg_traces[idx] = np.mean(stacked, axis=0)
                sem_traces[idx] = np.std(stacked, axis=0) / np.sqrt(stacked.shape[0])
            else:
                print(f"No data available for investigation {idx}.")
        
        # Plot the average traces.
        plt.figure(figsize=(12, 8))
        for idx in sorted(avg_traces.keys()):
            if plot_error_bars:
                plt.errorbar(
                    time_axis, 
                    avg_traces[idx], 
                    yerr=sem_traces[idx],
                    marker='o', linestyle='-',
                    capsize=5, label=f"Investigation {idx}"
                )
            else:
                plt.plot(time_axis, avg_traces[idx], marker='o', linestyle='-', label=f"Investigation {idx}")
        
        plt.xlabel("Relative Time (s)", fontsize=14)
        plt.ylabel("Average Z-score", fontsize=14)
        plt.title(f"Average PETH for First {n_subsequent_investigations} Investigations", fontsize=16)
        plt.legend(fontsize=12)
        plt.tight_layout()
        plt.show()

        
    def plot_clean_single_PETH_for_poster(
        self,
        trial_name,
        bout_name,
        behavior="Investigation"
    ):
        import matplotlib.pyplot as plt
        import numpy as np

        trial = self.trials.get(trial_name, None)
        if trial is None or not hasattr(trial, 'behaviors'):
            print(f"Trial '{trial_name}' not found or missing behavior data.")
            return

        df = trial.behaviors.copy()
        df = df[(df["Behavior"] == behavior) & (df["Bout"] == bout_name)]

        if df.empty:
            print(f"No matching behavior '{behavior}' found for bout '{bout_name}' in trial '{trial_name}'.")
            return

        row = df.iloc[0]
        x = np.array(row["Relative_Time_Axis"])
        y = np.array(row["Relative_Zscore"])

        # Find index of peak
        peak_idx = np.argmax(y)
        peak_x = x[peak_idx]
        peak_y = y[peak_idx]

        # Plot
        plt.figure(figsize=(6, 4))
        plt.plot(x, y, color="#15616F", linewidth=2)
        plt.axvline(x=0, color='black', linestyle='--', linewidth=1.5)  # Start
        plt.axvline(x=row["Duration (s)"], color='black', linestyle='--', linewidth=1.5)  # End
        plt.scatter(peak_x, peak_y, color='red', zorder=5, s=60)  # Peak dot

        # Style adjustments
        plt.xlabel("Relative Time (s)", fontsize=12)
        plt.ylabel("Z-score", fontsize=12)
        plt.xlim([-4, 10])
        plt.xticks(fontsize=10)
        plt.yticks(fontsize=10)

        # Remove top and right spines
        ax = plt.gca()
        ax.spines['top'].set_visible(False)
        ax.spines['right'].set_visible(False)

        plt.tight_layout()
        plt.show()



    '''********************************** DOPAMINE SHIZ **********************************'''
    def compute_all_da_metrics(self, use_max_length=False, max_bout_duration=10, mode='standard', post_time=15):
=======
    def compute_all_da_metrics(self, use_fractional=False, max_bout_duration=10, 
                            use_adaptive=False, allow_bout_extension=False, mode='standard'):
>>>>>>> 172da7c0
        """
        Iterates over all trials in the experiment and computes DA metrics with the specified windowing options.
        
        For each trial, computes AUC, Max Peak, Time of Max Peak, Mean Z-score, and Adjusted End for each behavior.
        If a behavior lasts less than 1 second, the window is extended beyond the bout end to search for the next peak.
        
        Parameters:
<<<<<<< HEAD
        - use_max_length (bool): Whether to limit the window to a maximum duration.
        - max_bout_duration (int): Maximum allowed window duration (in seconds).
        - mode (str): Either 'standard' to compute metrics using absolute timestamps and full z-score data,
                    or 'EI' to compute metrics using event-aligned relative data.
=======
        - use_fractional (bool): Whether to limit the window to a maximum duration.
        - max_bout_duration (int): Maximum allowed window duration (in seconds) if fractional analysis is applied.
        - use_adaptive (bool): Whether to adjust the window using adaptive windowing (via local minimum detection).
        - allow_bout_extension (bool): Whether to extend the window if no local minimum is found.
        - mode (str): Either 'standard' to compute metrics using the full standard DA signal, or 'EI' to compute metrics
                        using the event-induced data (i.e. the precomputed 'Event_Time_Axis' and 'Event_Zscore' columns).
>>>>>>> 172da7c0
        """
        for trial_name, trial in self.trials.items():
            if hasattr(trial, 'compute_da_metrics'):
                print(f"Computing DA metrics for {trial_name} ...")
<<<<<<< HEAD
                trial.compute_da_metrics(
                    use_max_length=use_max_length,
                    max_bout_duration=max_bout_duration,
                    mode=mode,
                    post_time=post_time
                )
=======
                trial.compute_da_metrics(use_fractional=use_fractional,
                                        max_bout_duration=max_bout_duration,
                                        use_adaptive=use_adaptive,
                                        allow_bout_extension=allow_bout_extension,
                                        mode=mode)
>>>>>>> 172da7c0
            else:
                print(f"Warning: Trial '{trial_name}' does not have compute_da_metrics method.")




    def compute_all_event_induced_DA(self, pre_time=4, post_time=15):
        """
        Iterates over all trials in the experiment and computes the event-induced DA signals
        for each trial by calling each Trial's compute_event_induced_DA() method.
        
        Parameters:
        - pre_time (float): Seconds to include before event onset.
        - post_time (float): Seconds to include after event onset.
        """
        for trial_name, trial in self.trials.items():
            print(f"Computing event-induced DA for trial {trial_name} ...")
            trial.compute_event_induced_DA(pre_time=pre_time, post_time=post_time)



    '''********************************** MISC **********************************'''
    def reset_all_behaviors(self):
        """
        Sets each trial's 'behaviors' DataFrame to empty, so you can re-run
        group_extract_manual_annotations with different parameters.
        """
        for trial in self.trials.values():
            trial.behaviors = pd.DataFrame()


    def compute_all_event_induced_DA(self, pre_time=4, post_time=10):
        """
        Iterates over all trials in the experiment and computes the event-induced DA signal 
        for each trial by calling each trial's compute_event_induced_DA() method.
        
        Parameters:
            pre_time (float): Seconds before event onset to include (default is 4 s).
            post_time (float): Seconds after event onset to include (default is 10 s).
        """
        for trial_name, trial in self.trials.items():
            print(f"Computing event-induced DA for trial {trial_name} ...")
            trial.compute_event_induced_DA(pre_time=pre_time, post_time=post_time)



    def plot_average_defeat_bout_psth(self, nth_defeat=1, directory_path=None, bin_size=100,
                                  y_min=-5, y_max=3, brain_region=None):
        """
        Averages the event-induced DA (EI DA) signal for the n-th defeat bout (chronologically)
        across all trials in the experiment.

        It assumes that each Trial's behaviors DataFrame contains:
            - A "Behavior" column (with entries like "Defeat"),
            - "Event_Start" (or similar) to sort chronologically,
            - "Relative_Time_Axis" and "Relative_Zscore" (computed via compute_event_induced_DA).

        Parameters:
            nth_defeat (int): The 1-based index of the defeat bout to select (chronologically).
            directory_path (str or None): Directory to save the plot; if None, the plot is not saved.
            bin_size (int): Bin size for downsampling the averaged signal.
            y_min (float): Lower y-axis bound.
            y_max (float): Upper y-axis bound.
            brain_region (str): A hex code to set the color of the trace (if not provided, default is '#FFAF00').

        Returns:
            dict or None: A dictionary containing the downsampled common time axis, mean trace, SEM,
                        number of trials included, and subject IDs. Returns None if no valid data.
        """
        import numpy as np
        import matplotlib.pyplot as plt
        import os

        # Set trace color: use brain_region if provided; otherwise default.
        trace_color = brain_region if brain_region is not None else '#FFAF00'
        
        all_traces = []
        subject_ids = []
        missing_subjects = []

        for trial in self.trials.values():
            # If there's no behavior data, skip.
            if trial.behaviors is None or trial.behaviors.empty:
                missing_subjects.append(trial.subject_name)
                continue

            # 1) Filter to rows where Behavior == "Defeat".
            df_defeat = trial.behaviors[trial.behaviors["Behavior"] == "Defeat"].copy()
            if df_defeat.empty:
                missing_subjects.append(trial.subject_name)
                continue
            
            # 2) Sort by the event's start time so we know the chronological order.
            if "Event_Start" in df_defeat.columns:
                df_defeat.sort_values(by="Event_Start", inplace=True)
            else:
                df_defeat.sort_index(inplace=True)

            # 3) Check if there is an nth row in the sorted subset.
            if len(df_defeat) < nth_defeat:
                missing_subjects.append(trial.subject_name)
                continue
            
            # 4) Select the nth defeat bout in chronological order.
            row = df_defeat.iloc[nth_defeat - 1]
            
            # Ensure the row has a valid Relative_Zscore.
            if "Relative_Zscore" not in row or row["Relative_Zscore"] is None:
                missing_subjects.append(trial.subject_name)
                continue
            
            trace = np.array(row["Relative_Zscore"])
            all_traces.append(trace)
            subject_ids.append(trial.subject_name)

        if missing_subjects:
            print(f"The following subjects did not have the {nth_defeat}-th defeat bout: {', '.join(missing_subjects)}")

        if len(all_traces) == 0:
            print(f"No valid data found for the {nth_defeat}-th defeat bout across trials.")
            return None

        # Use the common time axis from the first valid row we found.
        common_time_axis = np.array(row["Relative_Time_Axis"])

        # Stack the traces to compute mean and SEM.
        traces_stacked = np.vstack(all_traces)
        mean_trace = np.mean(traces_stacked, axis=0)
        sem_trace = np.std(traces_stacked, axis=0) / np.sqrt(traces_stacked.shape[0])

        # Optional downsampling if the experiment has a downsample_data method.
        if hasattr(self, 'downsample_data'):
            mean_trace, downsampled_time_axis = self.downsample_data(mean_trace, common_time_axis, bin_size)
            sem_trace, _ = self.downsample_data(sem_trace, common_time_axis, bin_size)
        else:
            downsampled_time_axis = common_time_axis

        # Plot
        plt.figure(figsize=(14, 7))
        plt.plot(downsampled_time_axis, mean_trace, color=trace_color, lw=3, label='Mean Defeat DA')
        plt.fill_between(downsampled_time_axis, mean_trace - sem_trace, mean_trace + sem_trace,
                        color=trace_color, alpha=0.4, label='SEM')
        plt.axvline(0, color='black', linestyle='--', lw=2)  # event onset line
        
        plt.xlabel('Time from Defeat Onset (s)', fontsize=36)
        plt.ylabel('Event-Induced z-scored ΔF/F', fontsize=32, labelpad=20)
        plt.ylim(y_min, y_max)
        plt.xlim(-4, 10)

        ax = plt.gca()
        ax.tick_params(axis='both', labelsize=40, width=3)
        plt.xticks(fontsize=44)
        plt.yticks(fontsize=44)
        
        ax.spines['top'].set_visible(False)
        ax.spines['right'].set_visible(False)
        ax.spines['bottom'].set_linewidth(3)
        ax.spines['left'].set_linewidth(3)

        plt.tight_layout()
        # Increase left margin to ensure y-axis label is not cut out.
        plt.subplots_adjust(left=0.35)

        if directory_path is not None:
            os.makedirs(directory_path, exist_ok=True)
            # Create a unique file name using nth_defeat.
            save_path = os.path.join(directory_path, f"DefeatBout{nth_defeat}_PSTH_Average.png")
            plt.savefig(save_path, transparent=True, dpi=300, bbox_inches="tight", pad_inches=0.5)
        plt.show()

        aggregated_data = {
            "common_time_axis": downsampled_time_axis,
            "mean_trace": mean_trace,
            "sem_trace": sem_trace,
            "n_trials": len(all_traces),
            "subject_ids": subject_ids
        }
        return aggregated_data
<|MERGE_RESOLUTION|>--- conflicted
+++ resolved
@@ -25,9 +25,10 @@
 
         for trial_folder in trial_folders:
             trial_path = os.path.join(self.experiment_folder_path, trial_folder)
-            trial_obj = Trial(trial_path, '_465A', '_405A')
+            trial_obj = Trial(trial_path)
 
             self.trials[trial_folder] = trial_obj
+
 
     def default_batch_process(self, time_segments_to_remove=None):
         """
@@ -109,7 +110,6 @@
         plt.show()
 
 
-<<<<<<< HEAD
     def plot_first_behavior_PETHs(self, selected_bouts=None, behavior="Investigation"):
         """
         Plots the first PETHs for the specified behavior for all trials in the experiment.
@@ -378,10 +378,6 @@
 
     '''********************************** DOPAMINE SHIZ **********************************'''
     def compute_all_da_metrics(self, use_max_length=False, max_bout_duration=10, mode='standard', post_time=15):
-=======
-    def compute_all_da_metrics(self, use_fractional=False, max_bout_duration=10, 
-                            use_adaptive=False, allow_bout_extension=False, mode='standard'):
->>>>>>> 172da7c0
         """
         Iterates over all trials in the experiment and computes DA metrics with the specified windowing options.
         
@@ -389,37 +385,21 @@
         If a behavior lasts less than 1 second, the window is extended beyond the bout end to search for the next peak.
         
         Parameters:
-<<<<<<< HEAD
-        - use_max_length (bool): Whether to limit the window to a maximum duration.
-        - max_bout_duration (int): Maximum allowed window duration (in seconds).
-        - mode (str): Either 'standard' to compute metrics using absolute timestamps and full z-score data,
-                    or 'EI' to compute metrics using event-aligned relative data.
-=======
         - use_fractional (bool): Whether to limit the window to a maximum duration.
         - max_bout_duration (int): Maximum allowed window duration (in seconds) if fractional analysis is applied.
         - use_adaptive (bool): Whether to adjust the window using adaptive windowing (via local minimum detection).
         - allow_bout_extension (bool): Whether to extend the window if no local minimum is found.
         - mode (str): Either 'standard' to compute metrics using the full standard DA signal, or 'EI' to compute metrics
                         using the event-induced data (i.e. the precomputed 'Event_Time_Axis' and 'Event_Zscore' columns).
->>>>>>> 172da7c0
         """
         for trial_name, trial in self.trials.items():
             if hasattr(trial, 'compute_da_metrics'):
                 print(f"Computing DA metrics for {trial_name} ...")
-<<<<<<< HEAD
-                trial.compute_da_metrics(
-                    use_max_length=use_max_length,
-                    max_bout_duration=max_bout_duration,
-                    mode=mode,
-                    post_time=post_time
-                )
-=======
                 trial.compute_da_metrics(use_fractional=use_fractional,
                                         max_bout_duration=max_bout_duration,
                                         use_adaptive=use_adaptive,
                                         allow_bout_extension=allow_bout_extension,
                                         mode=mode)
->>>>>>> 172da7c0
             else:
                 print(f"Warning: Trial '{trial_name}' does not have compute_da_metrics method.")
 
